--- conflicted
+++ resolved
@@ -49,14 +49,9 @@
           -include 'styleguide/_person_tooltip.html'
           -include 'styleguide/_evidence_delete.html'
           -include 'styleguide/_save_message.html'
-<<<<<<< HEAD
-            
-            
           -include 'styleguide/_pbc_requests_redesign.html'
-=======
           -include 'styleguide/_pbc_title_show.html'
           -include 'styleguide/_pbc_responses.html'
->>>>>>> ee4b6a69
           -#include 'styleguide/_popovers.haml'
           -#DEPRECATED
           -#include 'styleguide/_list.haml'
