--- conflicted
+++ resolved
@@ -19,6 +19,7 @@
 from ggrc.models import AuditObject
 from ggrc.models import CategoryBase
 from ggrc.models import Contract
+from ggrc.models import ControlAssessment
 from ggrc.models import CustomAttributeDefinition
 from ggrc.models import CustomAttributeValue
 from ggrc.models import ObjectPerson
@@ -29,8 +30,8 @@
 from ggrc.models import Regulation
 from ggrc.models import Relationship
 from ggrc.models import Request
+from ggrc.models import Response
 from ggrc.models import Standard
-from ggrc.models import ControlAssessment
 from ggrc.models import all_models
 from ggrc.models import response
 from ggrc.models.reflection import AttributeInfo
@@ -151,13 +152,6 @@
     value = self.raw_value.lower()
     status = self.state_mappings.get(value)
     if status is None:
-<<<<<<< HEAD
-      status = self.get_default()
-      if value:
-        self.add_warning(errors.WRONG_REQUIRED_VALUE,
-                         value=value[:20],
-                         column_name=self.display_name)
-=======
       if self.mandatory:
         if len(self.valid_states) > 0:
           self.add_warning(errors.WRONG_REQUIRED_VALUE,
@@ -170,7 +164,6 @@
           return
       elif value != "":
         self.add_warning(errors.WRONG_VALUE, column_name=self.display_name)
->>>>>>> c64144fc
     return status
 
 
@@ -851,7 +844,7 @@
 
   def parse_item(self):
     value = self.raw_value.lower().strip()
-    if value not in response.Response.VALID_TYPES:
+    if value not in Response.VALID_TYPES:
       self.add_error(errors.WRONG_MULTI_VALUE,
                      column_name=self.display_name,
                      value=value)
