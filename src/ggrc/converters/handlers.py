# Copyright (C) 2015 Google Inc., authors, and contributors <see AUTHORS file>
# Licensed under http://www.apache.org/licenses/LICENSE-2.0 <see LICENSE file>
# Created By: miha@reciprocitylabs.com
# Maintained By: miha@reciprocitylabs.com

from dateutil.parser import parse
from flask import current_app
from sqlalchemy import and_
from sqlalchemy import or_
import re
import traceback

from ggrc import db
<<<<<<< HEAD
from ggrc.automapper import AutomapperGenerator
from ggrc.converters import get_importables
=======
>>>>>>> 58f95fb7
from ggrc.converters import errors
from ggrc.converters import get_importables
from ggrc.login import get_current_user
from ggrc.models import CategoryBase
from ggrc.models import CustomAttributeDefinition
from ggrc.models import CustomAttributeValue
from ggrc.models import ObjectPerson
from ggrc.models import Option
from ggrc.models import Person
from ggrc.models import Policy
from ggrc.models import Program
from ggrc.models import Regulation
from ggrc.models import Relationship
from ggrc.models import Standard
from ggrc.models.relationship_helper import RelationshipHelper
from ggrc.rbac import permissions


MAPPING_PREFIX = "__mapping__:"
CUSTOM_ATTR_PREFIX = "__custom__:"


class ColumnHandler(object):

  def __init__(self, row_converter, key, **options):
    self.row_converter = row_converter
    self.key = key
    self.value = None
    self.raw_value = options.get("raw_value", "").strip()
    self.validator = options.get("validator")
    self.mandatory = options.get("mandatory", False)
    self.default = options.get("default")
    self.description = options.get("description", "")
    self.display_name = options.get("display_name", "")
    self.dry_run = row_converter.block_converter.converter.dry_run
    self.new_objects = self.row_converter.block_converter.converter.new_objects
    self.set_value()

  def set_value(self):
    self.value = self.parse_item()

  def get_value(self):
    return getattr(self.row_converter.obj, self.key, self.value)

  def add_error(self, template, **kwargs):
    self.row_converter.add_error(template, **kwargs)

  def add_warning(self, template, **kwargs):
    self.row_converter.add_warning(template, **kwargs)

  def parse_item(self):
    return self.raw_value

  def set_obj_attr(self):
    if not self.value:
      return
    try:
      setattr(self.row_converter.obj, self.key, self.value)
    except:
      self.row_converter.add_error(errors.UNKNOWN_ERROR)
      trace = traceback.format_exc()
      error = "Import failed with:\nsetattr({}, {}, {})\n{}".format(
          self.row_converter.obj, self.key, self.value, trace)
      current_app.logger.error(error)

  def get_default(self):
    if callable(self.default):
      return self.default()
    return self.default

  def insert_object(self):
    """ For inserting fields such as custom attributes and mappings """
    pass


class StatusColumnHandler(ColumnHandler):

  def __init__(self, row_converter, key, **options):
    self.key = key
    valid_states = row_converter.object_class.VALID_STATES
    self.state_mappings = {str(s).lower(): s for s in valid_states}
    super(StatusColumnHandler, self).__init__(row_converter, key, **options)

  def parse_item(self):
    # TODO: check if mandatory and replace with default if it's wrong
    value = self.raw_value.lower()
    status = self.state_mappings.get(value)
    if status is None:
      self.add_warning(errors.WRONG_REQUIRED_VALUE,
                       value=value[:20],
                       column_name=self.display_name)
      status = self.get_default()
    return status


class UserColumnHandler(ColumnHandler):

  """ Handler for primary and secondary contacts """

  def get_users_list(self):
    users = set()
    email_lines = self.raw_value.splitlines()
    owner_emails = filter(unicode.strip, email_lines)  # noqa
    for raw_line in owner_emails:
      email = raw_line.strip().lower()
      person = self.get_person(email)
      if person:
        users.add(person)
      else:
        self.add_warning(errors.UNKNOWN_USER_WARNING, email=email)
    return list(users)

  def get_person(self, email):
    new_objects = self.row_converter.block_converter.converter.new_objects
    if email in new_objects[Person]:
      return new_objects[Person].get(email)
    return Person.query.filter(Person.email == email).first()

  def parse_item(self):
    email = self.raw_value.lower()
    person = self.get_person(email)
    if not person and email != "":
      self.add_warning(errors.UNKNOWN_USER_WARNING, email=email)
    return person

  def get_value(self):
    person = getattr(self.row_converter.obj, self.key)
    if person:
      return person.email
    return self.value


class OwnerColumnHandler(UserColumnHandler):

  def parse_item(self):
    owners = set()
    email_lines = self.raw_value.splitlines()
    owner_emails = filter(unicode.strip, email_lines)  # noqa
    for raw_line in owner_emails:
      email = raw_line.strip().lower()
      person = self.get_person(email)
      if person:
        owners.add(person)
      else:
        self.add_warning(errors.UNKNOWN_USER_WARNING, email=email)

    if not owners:
      self.add_warning(errors.OWNER_MISSING)
      owners.add(get_current_user())

    return list(owners)

  def set_obj_attr(self):
    try:
      for person in self.row_converter.obj.owners:
        if person not in self.value:
          self.row_converter.obj.owners.remove(person)
      for person in self.value:
        if person not in self.row_converter.obj.owners:
          self.row_converter.obj.owners.append(person)
    except:
      self.row_converter.add_error(errors.UNKNOWN_ERROR)
      trace = traceback.format_exc()
      error = "Import failed with:\nsetattr({}, {}, {})\n{}".format(
          self.row_converter.obj, self.key, self.value, trace)
      current_app.logger.error(error)

  def get_value(self):
    emails = [owner.email for owner in self.row_converter.obj.owners]
    return "\n".join(emails)


class SlugColumnHandler(ColumnHandler):

  def parse_item(self):
    if self.raw_value:
      return self.raw_value
    return ""


class DateColumnHandler(ColumnHandler):

  def parse_item(self):
    try:
      return parse(self.raw_value)
    except:
      self.add_error(
          u"Unknown date format, use YYYY-MM-DD or MM/DD/YYYY format")

  def get_value(self):
    date = getattr(self.row_converter.obj, self.key)
    if date:
      return date.strftime("%m/%d/%Y")
    return ""


class EmailColumnHandler(ColumnHandler):

  def parse_item(self):
    """ emails are case insensitive """
    return self.raw_value.lower()


class TextColumnHandler(ColumnHandler):

  """ Single line text field handler """

  def parse_item(self):
    """ Remove multiple spaces and new lines from text """
    if not self.raw_value:
      return ""

    return self.clean_whitespaces(self.raw_value)

  def clean_whitespaces(self, value):
    clean_value = re.sub(r'\s+', " ", value)
    if clean_value != value:
      self.add_warning(errors.WHITESPACE_WARNING,
                       column_name=self.display_name)
    return value


class RequiredTextColumnHandler(TextColumnHandler):

  def parse_item(self):
    value = self.raw_value or ""
    clean_value = self.clean_whitespaces(value)
    if not clean_value:
      self.add_error(errors.MISSING_VALUE_ERROR, column_name=self.display_name)
    return clean_value


class TextareaColumnHandler(ColumnHandler):

  """ Multi line text field handler """

  def parse_item(self):
    """ Remove multiple spaces and new lines from text """
    if not self.raw_value:
      return ""

    return re.sub(r'\s+', " ", self.raw_value).strip()


class MappingColumnHandler(ColumnHandler):

  """ Handler for mapped objects """

  def __init__(self, row_converter, key, **options):
    self.key = key
    importable = get_importables()
    self.attr_name = options.get("attr_name", "")
    self.mapping_object = importable.get(self.attr_name)
    self.new_slugs = row_converter.block_converter.converter.new_objects[
        self.mapping_object]
    super(MappingColumnHandler, self).__init__(row_converter, key, **options)

  def parse_item(self):
    """ Remove multiple spaces and new lines from text """
    class_ = self.mapping_object
    lines = self.raw_value.splitlines()
    slugs = filter(unicode.strip, lines)  # noqa
    objects = []
    for slug in slugs:
      obj = class_.query.filter(class_.slug == slug).first()
      if obj:
        if permissions.is_allowed_update_for(obj):
          objects.append(obj)
        else:
          self.add_warning(errors.MAPPING_PERMISSION_ERROR, value=slug)
      elif not (slug in self.new_slugs and self.dry_run):
        self.add_warning(errors.UNKNOWN_OBJECT,
                         object_type=class_._inflector.human_singular.title(),
                         slug=slug)
    return objects

  def set_obj_attr(self):
    self.value = self.parse_item()

  def insert_object(self):
    """ Create a new mapping object """
    if self.dry_run or not self.value:
      return
    current_obj = self.row_converter.obj
    relationships = []
    for obj in self.value:
      if not Relationship.find_related(current_obj, obj):
        mapping = Relationship(source=current_obj, destination=obj)
        relationships.append(mapping)
        db.session.add(mapping)
    db.session.flush()
    for relationship in relationships:
      AutomapperGenerator(relationship).generate_automappings()
    self.dry_run = True

  def get_value(self):
    related_slugs = []
    related_ids = RelationshipHelper.get_ids_related_to(
        self.mapping_object.__name__,
        self.row_converter.object_class.__name__,
        [self.row_converter.obj.id])
    if related_ids:
      related_objects = self.mapping_object.query.filter(
          self.mapping_object.id.in_(related_ids))
      related_slugs = [o.slug for o in related_objects]
    return "\n".join(related_slugs)

  def set_value(self):
    pass


types = CustomAttributeDefinition.ValidTypes


class CustomAttributeColumHandler(TextColumnHandler):

  _type_handlers = {
      types.TEXT: lambda self: self.get_text_value(),
      types.DATE: lambda self: self.get_date_value(),
      types.DROPDOWN: lambda self: self.get_dropdown_value(),
      types.CHECKBOX: lambda self: self.get_checkbox_value(),
      types.RICH_TEXT: lambda self: self.get_rich_text_value(),
  }

  def parse_item(self):
    self.definition = self.get_ca_definition()
    value = CustomAttributeValue(custom_attribute_id=self.definition.id)
    value_handler = self._type_handlers[self.definition.attribute_type]
    value.attribute_value = value_handler(self)
    if value.attribute_value is None:
      return None
    return value

  def set_obj_attr(self):
    if self.value:
      self.row_converter.obj.custom_attribute_values.append(self.value)

  def insert_object(self):
    if self.dry_run or self.value is None:
      return
    self.value.attributable_type = self.row_converter.obj.__class__.__name__
    self.value.attributable_id = self.row_converter.obj.id
    db.session.add(self.value)
    self.dry_run = True

  def get_ca_definition(self):
    for definition in self.row_converter.object_class\
            .get_custom_attribute_definitions():
      if definition.title == self.display_name:
        return definition
    return None

  def get_date_value(self):
    if not self.mandatory and self.raw_value == "":
      return None  # ignore empty fields
    value = None
    try:
      value = parse(self.raw_value)
    except:
      self.add_warning(errors.WRONG_VALUE, column_name=self.display_name)
    if self.mandatory and value is None:
      self.add_error(errors.MISSING_VALUE_ERROR, column_name=self.display_name)
    return value

  def get_checkbox_value(self):
    if not self.mandatory and self.raw_value == "":
      return None  # ignore empty fields
    value = self.raw_value.lower() in ("yes", "true")
    if self.raw_value.lower() not in ("yes", "true", "no", "false"):
      self.add_warning(errors.WRONG_VALUE, column_name=self.display_name)
      value = None
    if self.mandatory and value is None:
      self.add_error(errors.MISSING_VALUE_ERROR, column_name=self.display_name)
    return value

  def get_dropdown_value(self):
    choices_list = self.definition.multi_choice_options.split(",")
    valid_choices = map(unicode.strip, choices_list)  # noqa
    choice_map = {choice.lower(): choice for choice in valid_choices}
    value = choice_map.get(self.raw_value.lower())
    if value is None and self.raw_value != "":
      self.add_warning(errors.WRONG_VALUE, column_name=self.display_name)
    if self.mandatory and value is None:
      self.add_error(errors.MISSING_VALUE_ERROR, column_name=self.display_name)
    return value

  def get_text_value(self):
    if not self.mandatory and self.raw_value == "":
      return None  # ignore empty fields
    value = self.clean_whitespaces(self.raw_value)
    if self.mandatory and not value:
      self.add_error(errors.MISSING_VALUE_ERROR, column_name=self.display_name)
    return value

  def get_rich_text_value(self):
    if not self.mandatory and self.raw_value == "":
      return None  # ignore empty fields
    if self.mandatory and not self.raw_value:
      self.add_error(errors.MISSING_VALUE_ERROR, column_name=self.display_name)
    return self.raw_value


class OptionColumnHandler(ColumnHandler):

  def parse_item(self):
    prefixed_key = "{}_{}".format(
        self.row_converter.object_class._inflector.table_singular, self.key)
    item = Option.query.filter(
        and_(Option.title == self.raw_value.strip(),
             or_(Option.role == self.key,
                 Option.role == prefixed_key))).first()
    return item

  def get_value(self):
    option = getattr(self.row_converter.obj, self.key, None)
    if option is None:
      return ""
    if callable(option.title):
      return option.title()
    return option.title


class CheckboxColumnHandler(ColumnHandler):

  def parse_item(self):
    """ mandatory checkboxes will get evelauted to false on empty value """
    if self.raw_value == "":
      return False
    value = self.raw_value.lower() in ("yes", "true")
    if self.raw_value == "--":
      value = None
    if self.raw_value.lower() not in ("yes", "true", "no", "false", "--"):
      self.add_warning(errors.WRONG_VALUE, column_name=self.display_name)
    return value

  def get_value(self):
    val = getattr(self.row_converter.obj, self.key, False)
    if val is None:
      return "--"
    return "true" if val else "false"

  def set_obj_attr(self):
    """ handle set object for boolean values

    This is the only handler that will allow setting a None value"""
    try:
      setattr(self.row_converter.obj, self.key, self.value)
    except:
      self.row_converter.add_error(errors.UNKNOWN_ERROR)
      trace = traceback.format_exc()
      error = "Import failed with:\nsetattr({}, {}, {})\n{}".format(
          self.row_converter.obj, self.key, self.value, trace)
      current_app.logger.error(error)


class ProgramColumnHandler(ColumnHandler):

  def parse_item(self):
    """ get a program from slugs """
    new_programs = self.new_objects[Program]
    if self.raw_value == "":
      self.add_error(errors.MISSING_VALUE_ERROR, column_name=self.display_name)
      return None
    slug = self.raw_value
    if slug in new_programs:
      program = new_programs[slug]
    else:
      program = Program.query.filter(Program.slug == slug).first()

    if program is None:
      self.add_error(errors.UNKNOWN_OBJECT, object_type="Program", slug=slug)
      return None

    return program

  def get_value(self):
    val = getattr(self.row_converter.obj, self.key, False)
    return val.slug


class SectionDirectiveColumnHandler(ColumnHandler):

  def get_directive_from_slug(self, directive_class, slug):
    if slug in self.new_objects[directive_class]:
      return self.new_objects[directive_class][slug]
    return directive_class.query.filter_by(slug=slug).first()

  def parse_item(self):
    """ get a program from slugs """
    allowed_directives = [Policy, Regulation, Standard]
    if self.raw_value == "":
      self.add_error(errors.MISSING_VALUE_ERROR, column_name=self.display_name)
      return None
    slug = self.raw_value
    for directive_class in allowed_directives:
      directive = self.get_directive_from_slug(directive_class, slug)
      if directive is not None:
        return directive
    self.add_error(errors.UNKNOWN_OBJECT, object_type="Program", slug=slug)
    return None

  def get_value(self):
    directive = getattr(self.row_converter.obj, self.key, False)
    return directive.slug


class ControlColumnHandler(MappingColumnHandler):

  def __init__(self, row_converter, key, **options):
    key = "{}control".format(MAPPING_PREFIX)
    super(ControlColumnHandler, self).__init__(row_converter, key, **options)

  def set_obj_attr(self):
    self.value = self.parse_item()
    if len(self.value) != 1:
      self.add_error(errors.WRONG_VALUE_ERROR, column_name="Control")
      return
    self.row_converter.obj.control = self.value[0]


class AuditColumnHandler(MappingColumnHandler):

  def __init__(self, row_converter, key, **options):
    key = "{}audit".format(MAPPING_PREFIX)
    super(AuditColumnHandler, self).__init__(row_converter, key, **options)


class ObjectPersonColumnHandler(UserColumnHandler):

  def parse_item(self):
    return self.get_users_list()

  def set_obj_attr(self):
    pass

  def get_value(self):
    object_person = db.session.query(ObjectPerson.person_id).filter_by(
        personable_id=self.row_converter.obj.id,
        personable_type=self.row_converter.obj.__class__.__name__)
    users = Person.query.filter(Person.id.in_(object_person))
    emails = [user.email for user in users]
    return "\n".join(emails)

  def remove_current_people(self):
    ObjectPerson.query.filter_by(
        personable_id=self.row_converter.obj.id,
        personable_type=self.row_converter.obj.__class__.__name__).delete()

  def insert_object(self):
    if self.dry_run or not self.value:
      return
    self.remove_current_people()
    for owner in self.value:
      user_role = ObjectPerson(
          personable=self.row_converter.obj,
          person=owner
      )
      db.session.add(user_role)
    self.dry_run = True


class CategoryColumnHandler(ColumnHandler):

  def parse_item(self):
    names = [v.strip() for v in self.raw_value.split("\n")]
    names = [name for name in names if name != ""]
    if not names:
      return None
    categories = CategoryBase.query.filter(and_(
        CategoryBase.name.in_(names),
        CategoryBase.type == self.category_base_type
    )).all()
    category_names = set([c.name.strip() for c in categories])
    for name in names:
      if name not in category_names:
        self.add_warning(errors.WRONG_MULTI_VALUE,
                         column_name=self.display_name,
                         value=name)
    return categories

  def set_obj_attr(self):
    if self.value is None:
      return
    setattr(self.row_converter.obj, self.key, self.value)

  def get_value(self):
    categories = getattr(self.row_converter.obj, self.key, self.value)
    categorie_names = [c.name for c in categories]
    return "\n".join(categorie_names)


class ControlCategoryColumnHandler(CategoryColumnHandler):

  def __init__(self, row_converter, key, **options):
    self.category_base_type = "ControlCategory"
    super(self.__class__, self).__init__(row_converter, key, **options)


class ControlAssertionColumnHandler(CategoryColumnHandler):

  def __init__(self, row_converter, key, **options):
    self.category_base_type = "ControlAssertion"
    super(self.__class__, self).__init__(row_converter, key, **options)<|MERGE_RESOLUTION|>--- conflicted
+++ resolved
@@ -11,13 +11,9 @@
 import traceback
 
 from ggrc import db
-<<<<<<< HEAD
 from ggrc.automapper import AutomapperGenerator
 from ggrc.converters import get_importables
-=======
->>>>>>> 58f95fb7
 from ggrc.converters import errors
-from ggrc.converters import get_importables
 from ggrc.login import get_current_user
 from ggrc.models import CategoryBase
 from ggrc.models import CustomAttributeDefinition
