# Copyright (C) 2018 Google Inc.
# Licensed under http://www.apache.org/licenses/LICENSE-2.0 <see LICENSE file>
"""Generic handlers for imports and exports."""

import re
from logging import getLogger
from datetime import date
from datetime import datetime
from dateutil.parser import parse

from sqlalchemy import and_
from sqlalchemy import or_

from ggrc import db
from ggrc.converters import errors
from ggrc.converters import get_exportables
from ggrc.login import get_current_user
from ggrc.models import all_models
from ggrc.models.reflection import AttributeInfo
from ggrc.rbac import permissions

# pylint: disable=invalid-name
logger = getLogger(__name__)

MAPPING_PREFIX = "__mapping__:"
CUSTOM_ATTR_PREFIX = "__custom__:"


class ColumnHandler(object):
  """Default column handler.

  This handler can be used on any model attribute that can accept normal text
  value.
  """

  # special marker to set the field empty
  EXPLICIT_EMPTY_VALUE = {"-", "--", "---"}

  def __init__(self, row_converter, key, **options):
    self.row_converter = row_converter
    self.key = key
    self.value = None
    self.set_empty = False
    self.is_duplicate = False
    self.raw_value = options.get("raw_value", "").strip()
    self.validator = options.get("validator")
    self.mandatory = options.get("mandatory", False)
    self.view_only = options.get("view_only", False)
    self.default = options.get("default")
    self.description = options.get("description", "")
    self.display_name = options.get("display_name", "")
    self.dry_run = row_converter.block_converter.converter.dry_run
    self.new_objects = self.row_converter.block_converter.converter.new_objects
    self.unique = options.get("unique", False)
    if options.get("parse"):
      self.set_value()

  def value_explicitly_empty(self, value):
    return value in self.EXPLICIT_EMPTY_VALUE

  def check_unique_consistency(self):
    """Returns true if no object exists with the same unique field."""
    if not self.unique:
      return
    if not self.value:
      return
    if not self.row_converter.obj:
      return
<<<<<<< HEAD
    if self.is_duplicate:
      # a hack to avoid two different errors for the same non-unique cell
      return
    nr_duplicates = self.row_converter.object_class.query.filter(and_(
        getattr(self.row_converter.object_class, self.key) == self.value,
        self.row_converter.object_class.id != self.row_converter.obj.id
    )).count()
=======
    nr_duplicates = self.row_converter.object_class.query.filter(
        and_(
            getattr(self.row_converter.object_class, self.key) == self.value,
            self.row_converter.object_class.id != self.row_converter.obj.id
        )
    ).count()
>>>>>>> 718902ea
    if nr_duplicates > 0:
      self.add_error(
          errors.DUPLICATE_VALUE, column_name=self.key, value=self.value
      )
      self.row_converter.set_ignore()

  def set_value(self):
    "set value for current culumn after parsing"
    self.value = self.parse_item()

  def get_value(self):
    "get value for current column from instance"
    return getattr(self.row_converter.obj, self.key, self.value)

  def add_error(self, template, **kwargs):
    "add error to current row"
    self.row_converter.add_error(template, **kwargs)

  def add_warning(self, template, **kwargs):
    "add warning to current row"
    self.row_converter.add_warning(template, **kwargs)

  def parse_item(self):
    "Parse item default handler"
    return self.raw_value

  def set_obj_attr(self):
    "Set attribute value to object"
    if not self.set_empty and not self.value:
      return
    try:
      if getattr(self.row_converter.obj, self.key, None) != self.value:
        setattr(self.row_converter.obj, self.key, self.value)
    except ValueError as e:
      self.add_error(
          errors.VALIDATION_ERROR,
          column_name=self.display_name,
          message=e.message
      )
    except:  # pylint: disable=bare-except
      self.add_error(errors.UNKNOWN_ERROR)
      logger.exception(
          "Import failed with setattr(%r, %r, %r)",
          self.row_converter.obj,
          self.key,
          self.value,
      )

  def get_default(self):
    "Get default value to column"
    if callable(self.default):
      return self.default()
    return self.default

  def insert_object(self):
    """ For inserting fields such as custom attributes and mappings """
    pass


class DeleteColumnHandler(ColumnHandler):
  """Column handler for deleting objects."""

  # this is a white list of objects that can be deleted in a cascade
  # e.g. deleting a Market can delete the associated Relationship object too
  DELETE_WHITELIST = {"Relationship", "AccessControlList", "ObjectPerson"}
  ALLOWED_VALUES = {"", "no", "false", "true", "yes", "force"}
  TRUE_VALUES = {"true", "yes", "force"}

  def __init__(self, *args, **kwargs):
    self._allow_cascade = False
    super(DeleteColumnHandler, self).__init__(*args, **kwargs)

  def get_value(self):
    return ""

  def parse_item(self):
    if self.raw_value:
      self.add_error(
          u"Line {line}: Delete column is temporary disabled, please use web "
          u"interface to delete current object."
      )
      return None
    if self.raw_value.lower() not in self.ALLOWED_VALUES:
      self.add_error(errors.WRONG_VALUE_ERROR, column_name=self.display_name)
      return False
    is_delete = self.raw_value.lower() in self.TRUE_VALUES
    self._allow_cascade = self.raw_value.lower() == "force"
    self.row_converter.is_delete = is_delete
    return is_delete

  def set_obj_attr(self):
    if not self.value:
      return
    obj = self.row_converter.obj
    if self.row_converter.is_new:
      self.add_error(
          errors.DELETE_NEW_OBJECT_ERROR, object_type=obj.type, slug=obj.slug
      )
      return
    if self.row_converter.ignore:
      return
    tr = db.session.begin_nested()
    try:
      tr.session.delete(obj)
      deleted = len(
          [
              o for o in tr.session.deleted
              if o.type not in self.DELETE_WHITELIST
          ]
      )
      if deleted > 1 and not self._allow_cascade:
        self.add_error(
            errors.DELETE_CASCADE_ERROR, object_type=obj.type, slug=obj.slug
        )
    finally:
      if self.dry_run or self.row_converter.ignore:
        tr.rollback()
      else:
        indexer = self.row_converter.block_converter.converter.indexer
        if indexer is not None:
          for o in tr.session.deleted:
            indexer.delete_record(o.id, o.__class__.__name__, commit=False)
        tr.commit()


class StatusColumnHandler(ColumnHandler):

  def __init__(self, row_converter, key, **options):
    self.key = key
    self.valid_states = row_converter.object_class.VALID_STATES
    self.state_mappings = {str(s).lower(): s for s in self.valid_states}
    super(StatusColumnHandler, self).__init__(row_converter, key, **options)

  def parse_item(self):
    value = self.raw_value.lower()
    status = self.state_mappings.get(value)
    if status is not None:
      return status
    if self.row_converter.obj.status:
      status = self.row_converter.obj.status
      error_tmpl = errors.WRONG_VALUE_CURRENT
    else:
      status = self.row_converter.object_class.default_status()
      error_tmpl = errors.WRONG_VALUE_DEFAULT
    self.add_warning(error_tmpl, column_name=self.display_name)
    return status


class UserColumnHandler(ColumnHandler):
  """Handler for a single user fields.

  Used for primary and secondary contacts.
  """

  def get_users_list(self):
    users = set()
    email_lines = self.raw_value.splitlines()
    owner_emails = filter(unicode.strip, email_lines)  # noqa
    for raw_line in owner_emails:
      email = raw_line.strip().lower()
      person = self.get_person(email)
      if person:
        users.add(person)
      else:
        self.add_warning(errors.UNKNOWN_USER_WARNING, email=email)
    return list(users)

  def get_person(self, email):
    from ggrc.utils import user_generator
    new_objects = self.row_converter.block_converter.converter.new_objects
    if email not in new_objects[all_models.Person]:
      try:
        new_objects[all_models.Person][email] = user_generator.find_user(email)
      except ValueError as ex:
        self.add_error(
            errors.VALIDATION_ERROR,
            column_name=self.display_name,
            message=ex.message
        )
        return None
    return new_objects[all_models.Person].get(email)

  def parse_item(self):
    email = self.raw_value.lower()
    person = self.get_person(email)
    if not person:
      if email != "":
        self.add_warning(errors.UNKNOWN_USER_WARNING, email=email)
      elif self.mandatory:
        self.add_error(
            errors.MISSING_VALUE_ERROR, column_name=self.display_name
        )
    return person

  def get_value(self):
    person = getattr(self.row_converter.obj, self.key)
    if person:
      return person.email
    return self.value


class UsersColumnHandler(UserColumnHandler):
  """Handler for multi user fields."""

  def _missed_mandatory_person(self):
    """Create response for missing mandatory field"""
    self.add_warning(errors.OWNER_MISSING, column_name=self.display_name)
    return [get_current_user()]

  def parse_item(self):
    """Parses multi users field."""
    people = set()
    if self.value_explicitly_empty(self.raw_value):
      if not self.mandatory:
        self.set_empty = True
        return None
      return self._missed_mandatory_person()

    email_lines = self.raw_value.splitlines()
    owner_emails = filter(unicode.strip, email_lines)  # noqa
    for raw_line in owner_emails:
      email = raw_line.strip().lower()
      person = self.get_person(email)
      if person:
        people.add(person)
      else:
        self.add_warning(errors.UNKNOWN_USER_WARNING, email=email)

    if not people and self.mandatory:
      return self._missed_mandatory_person()

    return list(people)


class DateColumnHandler(ColumnHandler):
  """Handler for fields that contains date."""

  def parse_item(self):
    if self.view_only:
      self._check_errors_non_importable_objects(
          self.get_value(), self.raw_value
      )
      return
    value = self.raw_value
    if value and not re.match(
        r"[0-9]{4}-[0-9]{1,2}-[0-9]{1,2}|"
        r"[0-9]{1,2}/[0-9]{1,2}/[0-9]{4}", self.raw_value
    ):
      self.add_error(errors.UNKNOWN_DATE_FORMAT, column_name=self.display_name)
      return

    # TODO: change all importable date columns' type from 'DateTime'
    # to 'Date' type. Remove if statement after it.
    try:
      if not value:
        return
      parsed_value = parse(value)
      if self.key == "last_assessment_date":
        self.check_last_asmnt_date(parsed_value)
      if type(getattr(self.row_converter.obj, self.key, None)) is date:
        return parsed_value.date()
      else:
        return parsed_value
    except:
      self.add_error(errors.WRONG_VALUE_ERROR, column_name=self.display_name)

  def _check_errors_non_importable_objects(self, object_date, import_date):
    """Check whether a warning should be ejected"""
    if not import_date:
      return

    if object_date:
      try:
        import_date = datetime.strptime(import_date, "%Y-%m-%d")
      except ValueError:
        try:
          import_date = datetime.strptime(import_date, "%m/%d/%Y")
        except ValueError:
          self.add_warning(
              errors.EXPORT_ONLY_WARNING, column_name=self.display_name
          )
          return

      object_date = datetime.strptime(object_date, '%m/%d/%Y')

      if object_date == import_date:
        return
    self.add_warning(errors.EXPORT_ONLY_WARNING, column_name=self.display_name)

  def get_value(self):
    value = getattr(self.row_converter.obj, self.key)
    if value:
      return value.strftime("%m/%d/%Y")
    return ""

  def check_last_asmnt_date(self, new_last_asmnt_date):
    """Check if the new object don't contain changed Last Assessment Date."""
    old_last_asmnt_date = getattr(
        self.row_converter.obj, "last_assessment_date", None
    )
    date_modified = old_last_asmnt_date and new_last_asmnt_date and \
        old_last_asmnt_date.date() != new_last_asmnt_date.date()
    if date_modified:
      self.add_warning(
          errors.UNMODIFIABLE_COLUMN,
          column_name=self.display_name,
      )


class NullableDateColumnHandler(DateColumnHandler):
  """Nullable date column handler."""

  DEFAULT_EMPTY_VALUE = "--"

  def parse_item(self):
    """Datetime column can be nullable."""
    if not self.value_explicitly_empty(self.raw_value):
      return super(NullableDateColumnHandler, self).parse_item()
    if self.mandatory:
      self.add_error(
          errors.MISSING_COLUMN, s="", column_names=self.display_name
      )
    else:
      self.set_empty = True

  def get_value(self):
    if getattr(self.row_converter.obj, self.key):
      return super(NullableDateColumnHandler, self).get_value()
    return self.DEFAULT_EMPTY_VALUE


class EmailColumnHandler(ColumnHandler):

  def parse_item(self):
    """ emails are case insensitive """
    email = self.raw_value.lower()
    if not email:
      self.add_error(errors.MISSING_VALUE_ERROR, column_name="Email")
    elif not all_models.Person.is_valid_email(email):
      self.add_error(errors.WRONG_VALUE_ERROR, column_name=self.display_name)
      return ""
    return email


class TextColumnHandler(ColumnHandler):
  """ Single line text field handler """

  def parse_item(self):
    """ Remove multiple spaces and new lines from text """
    value = self.raw_value or ""
    value = self.clean_whitespaces(value)

    if self.mandatory and not value:
      self.add_error(errors.MISSING_VALUE_ERROR, column_name=self.display_name)

    return value

  @staticmethod
  def clean_whitespaces(value):
    return re.sub(r'\s+', " ", value)


class MappingColumnHandler(ColumnHandler):
  """ Handler for mapped objects """

  def __init__(self, row_converter, key, **options):
    self.key = key
    exportable = get_exportables()
    self.attr_name = options.get("attr_name", "")
    self.mapping_object = exportable.get(self.attr_name)
    self.new_slugs = row_converter.block_converter.converter.new_objects[
        self.mapping_object
    ]
    self.unmap = self.key.startswith(AttributeInfo.UNMAPPING_PREFIX)
    super(MappingColumnHandler, self).__init__(row_converter, key, **options)

  def parse_item(self):
    """Parse a list of slugs to be mapped.

    Parse a new line separated list of slugs and check if they are valid
    objects.

    Returns:
      list of objects. During dry_run, the list can contain a slug instead of
      an actual object if that object will be generated in the current import.
    """
    # pylint: disable=protected-access
    class_ = self.mapping_object
    lines = set(self.raw_value.splitlines())
    slugs = set([slug.lower() for slug in lines if slug.strip()])
    objects = []
    for slug in slugs:
      obj = class_.query.filter_by(slug=slug).first()
      if obj:
        if permissions.is_allowed_update_for(obj):
          objects.append(obj)
        else:
          self.add_warning(
              errors.MAPPING_PERMISSION_ERROR,
              object_type=class_._inflector.human_singular.title(),
              slug=slug,
          )
      elif slug in self.new_slugs and not self.dry_run:
        objects.append(self.new_slugs[slug])
      elif slug in self.new_slugs and self.dry_run:
        objects.append(slug)
      else:
        self.add_warning(
            errors.UNKNOWN_OBJECT,
            object_type=class_._inflector.human_singular.title(),
            slug=slug
        )
    if self.mandatory and not objects and self.row_converter.is_new:
      self.add_error(errors.MISSING_VALUE_ERROR, column_name=self.display_name)
    return objects

  def set_obj_attr(self):
    self.value = self.parse_item()

  def insert_object(self):
    """ Create a new mapping object """
    if self.dry_run or not self.value:
      return
    current_obj = self.row_converter.obj
    relationships = []
    mapping = None
    for obj in self.value:
      if current_obj.id:
        mapping = all_models.Relationship.find_related(current_obj, obj)
      if not self.unmap and not mapping:
        if not (
            self.mapping_object.__name__ == "Audit" and
            not getattr(current_obj, "allow_map_to_audit", True)
        ):
          mapping = all_models.Relationship(source=current_obj,
                                            destination=obj)
          relationships.append(mapping)
          db.session.add(mapping)
        else:
          self.add_warning(
              errors.SINGLE_AUDIT_RESTRICTION,
              mapped_type=obj.type,
              object_type=current_obj.type
          )
      elif self.unmap and mapping:
        if not (
            self.mapping_object.__name__ == "Audit" and
            not getattr(current_obj, "allow_unmap_from_audit", True)
        ):
          db.session.delete(mapping)
        else:
          self.add_warning(
              errors.UNMAP_AUDIT_RESTRICTION,
              mapped_type=obj.type,
              object_type=current_obj.type
          )
    db.session.flush()
    self.dry_run = True

  def get_value(self):
    if self.unmap or not self.mapping_object:
      return ""
    cache = self.row_converter.block_converter.get_mapping_cache()
    slugs = cache[self.row_converter.obj.id][self.mapping_object.__name__]
    return "\n".join(slugs)

  def set_value(self):
    pass


class ConclusionColumnHandler(ColumnHandler):
  """ Handler for design and operationally columns in ControlAssesments """

  CONCLUSION_MAP = {i.lower(): i
                    for i in all_models.Assessment.VALID_CONCLUSIONS}

  def parse_item(self):
    """Parse conclusion design and operational values."""

    value = self.CONCLUSION_MAP.get(self.raw_value.lower(), "")
    if self.raw_value and not value:
      self.add_warning(errors.WRONG_VALUE, column_name=self.display_name)
    return value


class OptionColumnHandler(ColumnHandler):
  """Column handler for option fields.

  This column handler is used only for option fields that have their values
  stored in the Options table. Hardcoded options and boolean options should
  not be handled by this class.
  """

  def parse_item(self):
    if not self.mandatory and self.value_explicitly_empty(self.raw_value):
      self.set_empty = True
      return None
    prefixed_key = "{}_{}".format(
        self.row_converter.object_class._inflector.table_singular, self.key
    )
    item = all_models.Option.query.filter(
        and_(
            all_models.Option.title == self.raw_value,
            or_(all_models.Option.role == self.key,
                all_models.Option.role == prefixed_key)
        )
    ).first()
    return item

  def get_value(self):
    option = getattr(self.row_converter.obj, self.key, None)
    if option is None:
      return "--"
    if callable(option.title):
      return option.title()
    return option.title


class ParentColumnHandler(ColumnHandler):
  """ handler for directly mapped columns """

  parent = None

  def parse_item(self):
    """ get parent object """
    # pylint: disable=protected-access
    if self.raw_value == "":
      self.add_error(errors.MISSING_VALUE_ERROR, column_name=self.display_name)
      return None
    slug = self.raw_value
    obj = self.new_objects.get(self.parent, {}).get(slug)
    if obj is None:
      obj = self.parent.query.filter(self.parent.slug == slug).first()
    if obj is None:
      self.add_error(
          errors.UNKNOWN_OBJECT,
          object_type=self.parent._inflector.human_singular.title(),
          slug=slug
      )
      return None
    context_id = None
    if hasattr(obj, "context_id") and \
       hasattr(self.row_converter.obj, "context_id"):
      context_id = obj.context_id
      if context_id is not None:
        name = self.row_converter.obj.__class__.__name__
        if not permissions.is_allowed_create(name, None, context_id) \
           and not permissions.has_conditions('create', name):
          self.add_error(
              errors.MAPPING_PERMISSION_ERROR, object_type=obj.type, slug=slug
          )
          return None
    return obj

  def set_obj_attr(self):
    super(ParentColumnHandler, self).set_obj_attr()
    # inherit context
    obj = self.row_converter.obj
    parent = getattr(obj, self.key, None)
    if parent is not None and \
       hasattr(obj, "context") and \
       hasattr(parent, "context") and \
       parent.context is not None:
      obj.context = parent.context

  def get_value(self):
    value = getattr(self.row_converter.obj, self.key, self.value)
    if not value:
      return None
    return value.slug


class ProgramColumnHandler(ParentColumnHandler):
  """Handler for program column on audit imports."""

  parent = all_models.Program

  def set_obj_attr(self):
    if self.row_converter.is_new:
      super(ProgramColumnHandler, self).set_obj_attr()


class SectionDirectiveColumnHandler(MappingColumnHandler):

  def get_directive_from_slug(self, directive_class, slug):
    if slug in self.new_objects[directive_class]:
      return self.new_objects[directive_class][slug]
    return directive_class.query.filter_by(slug=slug).first()

  def parse_item(self):
    """ get a directive from slug """
    allowed_directives = [all_models.Policy, all_models.Regulation,
                          all_models.Standard, all_models.Contract]
    if self.raw_value == "":
      return None
    slug = self.raw_value
    for directive_class in allowed_directives:
      directive = self.get_directive_from_slug(directive_class, slug)
      if directive is not None:
        self.mapping_object = type(directive)
        return [directive]
    self.add_error(errors.UNKNOWN_OBJECT, object_type="Program", slug=slug)
    return None

  def get_value(self):
    # Legacy field. With the new mapping system it is not possible to determine
    # which was the primary directive that has been mapped
    return ""


class AuditColumnHandler(MappingColumnHandler):
  """Handler for mandatory Audit mappings on Assessments."""

  def __init__(self, row_converter, key, **options):
    key = "{}audit".format(MAPPING_PREFIX)
    super(AuditColumnHandler, self).__init__(row_converter, key, **options)

  def set_obj_attr(self):
    """Set values to be saved.

    This saves the value for creating the relationships, and if the dry_run
    flag is not set, it will also set the correct context to the parent object.
    """
    self.value = self.parse_item()
    if not self.value:
      # If there is no mandatory value, the parse item will already mark the
      # error, so there is no need to do anything here.
      return

    audit = self.value[0]

    if isinstance(audit, all_models.Audit):
      old_slug = None
      if (
          hasattr(self.row_converter.obj, "audit") and
          self.row_converter.obj.audit
      ):
        old_slug = self.row_converter.obj.audit.slug
      else:
        rel_audits = self.row_converter.obj.related_objects(_types="Audit")
        if rel_audits:
          old_slug = rel_audits.pop().slug
      if not self.row_converter.is_new and audit.slug != old_slug:
        self.add_warning(
            errors.UNMODIFIABLE_COLUMN, column_name=self.display_name
        )
        self.value = []
      else:
        self.row_converter.obj.context = audit.context
        self.row_converter.obj.audit = audit


class ObjectPersonColumnHandler(UserColumnHandler):
  """
  ObjectPerson handler for all specific columns such as "owner" or any other
  role. This handler will remove all people not listed in the value and will
  add people that are missing.
  """

  def parse_item(self):
    return self.get_users_list()

  def set_obj_attr(self):
    pass

  def get_value(self):
    object_person = db.session.query(
        all_models.ObjectPerson.person_id,
    ).filter_by(
        personable_id=self.row_converter.obj.id,
        personable_type=self.row_converter.obj.__class__.__name__
    )
    users = all_models.Person.query.filter(
        all_models.Person.id.in_(object_person),
    )
    emails = [user.email for user in users]
    return "\n".join(emails)

  def remove_current_people(self):
    all_models.ObjectPerson.query.filter_by(
        personable_id=self.row_converter.obj.id,
        personable_type=self.row_converter.obj.__class__.__name__
    ).delete()

  def insert_object(self):
    if self.dry_run or not self.value:
      return
    self.remove_current_people()
    for person in self.value:
      object_person = all_models.ObjectPerson(
          personable=self.row_converter.obj,
          person=person,
          context=self.row_converter.obj.context
      )
      db.session.add(object_person)
      db.session.flush()
    self.dry_run = True


class PersonMappingColumnHandler(ObjectPersonColumnHandler):
  """
  This handler will only add people listed in self.value if they are not yet
  connected to the current object.
  """

  def remove_current_people(self):
    obj = self.row_converter.obj
    self.value = [
        person for person in self.value
        if not all_models.ObjectPerson.query.filter_by(
            personable_id=obj.id,
            personable_type=obj.__class__.__name__,
            person=person
        ).count()
    ]


class PersonUnmappingColumnHandler(ObjectPersonColumnHandler):
  """
  This handler will only remove people listed in self.value if they are already
  connected to the current object.
  """

  def insert_object(self):
    if self.dry_run or not self.value:
      return
    obj = self.row_converter.obj
    context = getattr(obj, 'context', None)
    user_role = getattr(all_models, 'UserRole', None)
    for person in self.value:
      all_models.ObjectPerson.query.filter_by(
          personable_id=obj.id,
          personable_type=obj.__class__.__name__,
          person=person
      ).delete()
      if context and user_role:
        # The fix is a bit hackish, because it uses ``UserRole`` model
        # from ``ggrc_basic_permissions``. But it is the only way I found to
        # fix the issue, without massive refactoring.
        user_role.query.filter_by(person=person, context=context).delete()
    self.dry_run = True


class CategoryColumnHandler(ColumnHandler):

  def parse_item(self):
    names = [v.strip() for v in self.raw_value.split("\n")]
    names = [name for name in names if name != ""]
    if not names:
      return None
    categories = all_models.CategoryBase.query.filter(
        and_(
            all_models.CategoryBase.name.in_(names),
            all_models.CategoryBase.type == self.category_base_type
        )
    ).all()
    category_names = set([c.name.strip() for c in categories])
    for name in names:
      if name not in category_names:
        self.add_warning(
            errors.WRONG_MULTI_VALUE, column_name=self.display_name, value=name
        )
    return categories

  def set_obj_attr(self):
    if self.value is None:
      return
    setattr(self.row_converter.obj, self.key, self.value)

  def get_value(self):
    categories = getattr(self.row_converter.obj, self.key, self.value)
    categorie_names = [c.name for c in categories]
    return "\n".join(categorie_names)


class ControlCategoryColumnHandler(CategoryColumnHandler):

  def __init__(self, row_converter, key, **options):
    self.category_base_type = "ControlCategory"
    super(ControlCategoryColumnHandler,
          self).__init__(row_converter, key, **options)


class ControlAssertionColumnHandler(CategoryColumnHandler):

  def __init__(self, row_converter, key, **options):
    self.category_base_type = "ControlAssertion"
    super(ControlAssertionColumnHandler,
          self).__init__(row_converter, key, **options)


class DocumentsColumnHandler(ColumnHandler):

  def get_value(self):
    lines = [
        u"{} {}".format(d.title, d.link)
        for d in self.row_converter.obj.documents
    ]
    return u"\n".join(lines)

  def parse_item(self):
    lines = [line.rsplit(" ", 1) for line in self.raw_value.splitlines()]
    documents = []
    for line in lines:
      if len(line) != 2:
        self.add_warning(errors.WRONG_VALUE, column_name=self.display_name)
        continue
      title, link = line
      documents.append(
          all_models.Document(title=title.strip(), link=link.strip())
      )
    return documents

  def set_obj_attr(self):
    pass

  def insert_object(self):
    if self.dry_run or not self.value:
      return
    self.row_converter.obj.documents = self.value
    self.dry_run = True


class LabelsHandler(ColumnHandler):
  """ Handler for labels """

  def parse_item(self):
    if self.raw_value is None:
      return
    names = set(l.strip() for l in self.raw_value.split(',') if l.strip())
    return [{'id': None, 'name': name} for name in names]

  def set_obj_attr(self):
    self.row_converter.obj.labels = self.value

  def get_value(self):
    return ','.join(label.name for label in self.row_converter.obj.labels)


class ExportOnlyColumnHandler(ColumnHandler):

  def __init__(self, *args, **kwargs):
    kwargs["view_only"] = True
    kwargs["mandatory"] = False
    super(ExportOnlyColumnHandler, self).__init__(*args, **kwargs)

  def parse_item(self):
    pass

  def set_obj_attr(self):
    pass

  def insert_object(self):
    pass

  def set_value(self):
    pass


class DirecPersonMappingColumnHandler(ExportOnlyColumnHandler):

  def get_value(self):
    person = getattr(self.row_converter.obj, self.key, self.value)
    return getattr(person, "email", "")


class ExportOnlyDateColumnHandler(ExportOnlyColumnHandler):

  def get_value(self):
    value = getattr(self.row_converter.obj, self.key)
    if value:
      return value.strftime("%m/%d/%Y")
    return ""


class ExportOnlyIssueTrackerColumnHandler(ExportOnlyColumnHandler):

  def get_value(self):
    cache = self.row_converter.block_converter.get_ticket_tracker_cache()
    return cache.get(self.row_converter.obj.id, "")<|MERGE_RESOLUTION|>--- conflicted
+++ resolved
@@ -66,7 +66,6 @@
       return
     if not self.row_converter.obj:
       return
-<<<<<<< HEAD
     if self.is_duplicate:
       # a hack to avoid two different errors for the same non-unique cell
       return
@@ -74,14 +73,6 @@
         getattr(self.row_converter.object_class, self.key) == self.value,
         self.row_converter.object_class.id != self.row_converter.obj.id
     )).count()
-=======
-    nr_duplicates = self.row_converter.object_class.query.filter(
-        and_(
-            getattr(self.row_converter.object_class, self.key) == self.value,
-            self.row_converter.object_class.id != self.row_converter.obj.id
-        )
-    ).count()
->>>>>>> 718902ea
     if nr_duplicates > 0:
       self.add_error(
           errors.DUPLICATE_VALUE, column_name=self.key, value=self.value
