# Copyright (C) 2013 Google Inc., authors, and contributors <see AUTHORS file>
# Licensed under http://www.apache.org/licenses/LICENSE-2.0 <see LICENSE file>
# Created By: dan@reciprocitylabs.com
# Maintained By: dan@reciprocitylabs.com

import json
from collections import namedtuple
from flask import request, flash, session
from ggrc.app import app
from ggrc.rbac import permissions
from ggrc.login import get_current_user
from ggrc.utils import as_json
from ggrc.builder.json import publish
from werkzeug.exceptions import Forbidden
from . import filters
from .common import BaseObjectView, RedirectedPolymorphView
from .tooltip import TooltipView

"""ggrc.views
Handle non-RESTful views, e.g. routes which return HTML rather than JSON
"""

def get_permissions_json():
  return json.dumps(session['permissions'])

<<<<<<< HEAD
def get_config_json():
  return json.dumps(app.config.public_config)
=======
def get_current_user_json():
  current_user = get_current_user()
  return as_json(current_user.to_json())
>>>>>>> 2d4f1ab7

@app.context_processor
def base_context():
  from ggrc.models import get_model
  return dict(
      get_model=get_model,
      permissions_json=get_permissions_json,
      permissions=permissions,
<<<<<<< HEAD
      config_json=get_config_json
=======
      current_user=get_current_user_json
>>>>>>> 2d4f1ab7
      )

from flask import render_template

# Actual HTML-producing routes
#

@app.route("/")
def index():
  """The initial entry point of the app
  """
  return render_template("welcome/index.haml")

from ggrc.login import login_required

@app.route("/dashboard")
@login_required
def dashboard():
  """The dashboard page
  """
  return render_template("dashboard/index.haml")

@app.route("/admin/reindex", methods=["POST"])
@login_required
def admin_reindex():
  """Simple re-index of all indexable objects
  """
  if not permissions.is_allowed_read("/admin", 1):
    raise Forbidden()

  from ggrc.fulltext import get_indexer
  from ggrc.fulltext.recordbuilder import fts_record_for

  indexer = get_indexer()
  indexer.delete_all_records(False)

  from ggrc.models import all_models
  from ggrc.app import db

  # Find all models then remove base classes
  models = set(all_models.all_models) -\
      set([all_models.Directive, all_models.SystemOrProcess])
  for model in models:
    mapper_class = model._sa_class_manager.mapper.base_mapper.class_
    query = model.query.options(
        db.undefer_group(mapper_class.__name__+'_complete'),
        )
    for instance in query.all():
      indexer.create_record(fts_record_for(instance), False)
  db.session.commit()

  return app.make_response((
    'success', 200, [('Content-Type', 'text/html')]))

@app.route("/admin")
@login_required
def admin():
  """The admin dashboard page
  """
  if not permissions.is_allowed_read("/admin", 1):
    raise Forbidden()
  return render_template("admin/index.haml")

@app.route("/design")
@login_required
def styleguide():
  """The style guide page
  """
  return render_template("styleguide/styleguide.haml")

def allowed_file(filename):
  return filename.rsplit('.',1)[1] == 'csv'


@app.route("/admin/import_people", methods = ['GET', 'POST'])
def import_people():

  from werkzeug import secure_filename
  from ggrc.converters.common import ImportException
  from ggrc.converters.people import PeopleConverter
  from ggrc.converters.import_helper import handle_csv_import
  from ggrc.models import Person
  import ggrc.views

  if not permissions.is_allowed_read("/admin", 1):
    raise Forbidden()

  if request.method == 'POST':
    if 'cancel' in request.form:
      return import_redirect("/admin")
    dry_run = not ('confirm' in request.form)
    csv_file = request.files['file']
    try:
      if csv_file and allowed_file(csv_file.filename):
        filename = secure_filename(csv_file.filename)
        options = {}
        options['dry_run'] = dry_run
        converter = handle_csv_import(PeopleConverter, csv_file, **options)
        if dry_run:
          options['converter'] = converter
          options['results'] = converter.objects
          options['heading_map'] = converter.object_map
          return render_template("people/import_result.haml", **options)
        else:
          count = len(converter.objects)
          flash(u'Successfully imported {} person{}'.format(count, 's' if count > 1 else ''), 'notice')
          return import_redirect("/admin")
      else:
        file_msg = "Could not import: invalid csv file."
        return render_template("directives/import_errors.haml",
              directive_id = "People", exception_message = file_msg)

    except ImportException as e:
      return render_template("directives/import_errors.haml",
            directive_id = "People", exception_message = str(e))

  return render_template("people/import.haml", import_kind = 'People')

@app.route("/regulations/<directive_id>/import_controls", methods=['GET', 'POST'])
@app.route("/policies/<directive_id>/import_controls", methods=['GET', 'POST'])
@app.route("/contracts/<directive_id>/import_controls", methods=['GET', 'POST'])
def import_controls(directive_id):
  from werkzeug import secure_filename
  from ggrc.converters.common import ImportException
  from ggrc.converters.controls import ControlsConverter
  from ggrc.converters.import_helper import handle_csv_import
  from ggrc.models import Directive
  import ggrc.views

  directive = Directive.query.get(directive_id)
  directive_url =\
    getattr(ggrc.views, directive.__class__.__name__).url_for(directive)

  if request.method == 'POST':
    if 'cancel' in request.form:
      return import_redirect(directive_url)
    dry_run = not ('confirm' in request.form)
    csv_file = request.files['file']
    try:
      if csv_file and allowed_file(csv_file.filename):
        filename = secure_filename(csv_file.filename)
        options = {}
        options['directive_id'] = directive_id
        options['dry_run'] = dry_run
        converter = handle_csv_import(ControlsConverter, csv_file, **options)
        if dry_run:
          options['converter'] = converter
          options['results'] = converter.objects
          options['heading_map'] = converter.object_map
          return render_template("directives/import_controls_result.haml", **options)
        else:
          count = len(converter.objects)
          flash(u'Successfully imported {} control{}'.format(count, 's' if count > 1 else ''), 'notice')
          return import_redirect(directive_url)
      else:
        file_msg = "Could not import: invalid csv file."
        return render_template("directives/import_errors.haml",
              directive_id = directive_id, exception_message = file_msg)

    except ImportException as e:
      return render_template("directives/import_errors.haml",
            directive_id = directive_id, exception_message = str(e))

  return render_template("directives/import.haml", directive_id = directive_id, import_kind = 'Controls')

@app.route("/regulations/<directive_id>/import_sections", methods=['GET', 'POST'])
@app.route("/policies/<directive_id>/import_sections", methods=['GET', 'POST'])
@app.route("/contracts/<directive_id>/import_sections", methods=['GET', 'POST'])
def import_sections(directive_id):
  from werkzeug import secure_filename
  from ggrc.converters.common import ImportException
  from ggrc.converters.sections import SectionsConverter
  from ggrc.converters.import_helper import handle_csv_import
  from ggrc.models import Directive
  import ggrc.views

  directive = Directive.query.get(directive_id)
  directive_url =\
    getattr(ggrc.views, directive.__class__.__name__).url_for(directive)

  if request.method == 'POST':

    if 'cancel' in request.form:
      return import_redirect(directive_url)
    dry_run = not ('confirm' in request.form)
    csv_file = request.files['file']
    try:
      if csv_file and allowed_file(csv_file.filename):
        filename = secure_filename(csv_file.filename)
        converter = handle_csv_import(SectionsConverter, csv_file,
          directive_id = directive_id, dry_run = dry_run)

        if dry_run:
          return render_template("directives/import_result.haml",directive_id = directive_id,
          converter = converter, results=converter.objects, heading_map = converter.object_map)
        else:
          count = len(converter.objects)
          flash(u'Successfully imported {} section{}'.format(count, 's' if count > 1 else ''), 'notice')
          return import_redirect(directive_url)
      else:
        file_msg = "Could not import: invalid csv file."
        return render_template("directives/import_errors.haml",
              directive_id = directive_id, exception_message = file_msg)

    except ImportException as e:
      return render_template("directives/import_errors.haml",
            directive_id = directive_id, exception_message = str(e))

  return render_template("directives/import.haml", directive_id = directive_id, import_kind = 'Sections')


@app.route("/systems/import", methods=['GET', 'POST'])
def import_systems():
  from werkzeug import secure_filename
  from ggrc.converters.common import ImportException
  from ggrc.converters.systems import SystemsConverter
  from ggrc.converters.import_helper import handle_csv_import

  if not permissions.is_allowed_read("/admin", 1):
    raise Forbidden()

  if request.method == 'POST':
    if 'cancel' in request.form:
      return import_redirect('/admin')
    dry_run = not ('confirm' in request.form)
    csv_file = request.files['file']
    try:
      if csv_file and allowed_file(csv_file.filename):
        filename = secure_filename(csv_file.filename)
        converter = handle_csv_import(SystemsConverter, csv_file, dry_run = dry_run)
        if dry_run:
          return render_template("systems/import_result.haml",
            converter = converter, results=converter.objects, heading_map=converter.object_map)
        else:
          count = len(converter.objects)
          flash(u'Successfully imported {} system{}'.format(count, 's' if count > 1 else ''), 'notice')
          return import_redirect("/admin")
      else:
        file_msg = "Could not import: invalid csv file."
        return render_template("directives/import_errors.haml", exception_message = file_msg)

    except ImportException as e:
      return render_template("directives/import_errors.haml", exception_message = str(e))

  return render_template("systems/import.haml", import_kind = 'Systems')

def import_redirect(location):
  # The textarea here is a custom response for 'remoteipart' to
  # proxy a JSON response through an iframe.
  return app.make_response((
    '<textarea data-type="application/json" response-code="200">{0}</textarea>'.format(
      json.dumps({ 'location': location })), 200, [('Content-Type', 'text/html')]))


@app.route("/processes/import", methods=['GET', 'POST'])
def import_processes():
  from werkzeug import secure_filename
  from ggrc.converters.common import ImportException
  from ggrc.converters.systems import SystemsConverter
  from ggrc.converters.import_helper import handle_csv_import

  if not permissions.is_allowed_read("/admin", 1):
    raise Forbidden()

  if request.method == 'POST':
    if 'cancel' in request.form:
      return import_redirect('/admin')
    dry_run = not ('confirm' in request.form)
    csv_file = request.files['file']
    try:
      if csv_file and allowed_file(csv_file.filename):
        filename = secure_filename(csv_file.filename)
        converter = handle_csv_import(SystemsConverter, csv_file, dry_run = dry_run, is_biz_process='1')
        if dry_run:
          return render_template("systems/import_result.haml",
            converter = converter, results=converter.objects, heading_map=converter.object_map)
        else:
          count = len(converter.objects)
          flash(u'Successfully imported {} process{}'.format(count, 'es' if count > 1 else ''), 'notice')
          return import_redirect("/admin")
      else:
        file_msg = "Could not import: invalid csv file."
        return render_template("directives/import_errors.haml", exception_message = file_msg)
    except ImportException as e:
      return render_template("directives/import_errors.haml", exception_message = str(e))

  return render_template("systems/import.haml", import_kind = 'Processes')

@app.route("/processes/export", methods=['GET'])
def export_processes():
  from ggrc.converters.systems import SystemsConverter
  from ggrc.converters.import_helper import handle_converter_csv_export
  from ggrc.models.all_models import Process

  if not permissions.is_allowed_read("/admin", 1):
    raise Forbidden()

  options = {}
  options['export'] = True
  options['is_biz_process'] = '1'
  procs = Process.query.all()
  filename = "PROCESSES.csv"
  return handle_converter_csv_export(filename, procs, SystemsConverter, **options)

@app.route("/admin/export_people", methods=['GET'])
def export_people():
  from ggrc.converters.people import PeopleConverter
  from ggrc.converters.import_helper import handle_converter_csv_export
  from ggrc.models.all_models import Person

  if not permissions.is_allowed_read("/admin", 1):
    raise Forbidden()

  options = {}
  options['export'] = True
  people = Person.query.all()
  filename = "PEOPLE.csv"
  return handle_converter_csv_export(filename, people, PeopleConverter, **options)

@app.route("/systems/export", methods=['GET'])
def export_systems():
  from ggrc.converters.systems import SystemsConverter
  from ggrc.converters.import_helper import handle_converter_csv_export
  from ggrc.models.all_models import System

  if not permissions.is_allowed_read("/admin", 1):
    raise Forbidden()

  options = {}
  options['export'] = True
  systems = System.query.filter_by(is_biz_process=False).all()
  filename = "SYSTEMS.csv"
  return handle_converter_csv_export(filename, systems, SystemsConverter, **options)

@app.route("/regulations/<directive_id>/export_sections", methods=['GET'])
@app.route("/policies/<directive_id>/export_sections", methods=['GET'])
@app.route("/contracts/<directive_id>/export_sections", methods=['GET'])
def export_sections(directive_id):
  from ggrc.converters.sections import SectionsConverter
  from ggrc.converters.import_helper import handle_converter_csv_export
  from ggrc.models.all_models import Directive

  options = {}
  directive = Directive.query.filter_by(id=int(directive_id)).first()
  options['directive'] = directive
  options['export'] = True
  filename = "{}.csv".format(directive.slug)
  return handle_converter_csv_export(filename, directive.sections, SectionsConverter, **options)

@app.route("/regulations/<directive_id>/export_controls", methods=['GET'])
@app.route("/policies/<directive_id>/export_controls", methods=['GET'])
@app.route("/contracts/<directive_id>/export_controls", methods=['GET'])
def export_controls(directive_id):
  from ggrc.converters.controls import ControlsConverter
  from ggrc.converters.import_helper import handle_converter_csv_export
  from ggrc.models.all_models import Directive

  options = {}
  directive = Directive.query.filter_by(id=int(directive_id)).first()
  options['directive'] = directive
  options['export'] = True
  filename = "{}-controls.csv".format(directive.slug)
  return handle_converter_csv_export(filename, directive.controls, ControlsConverter, **options)

ViewEntry = namedtuple('ViewEntry', 'url model_class service_class')

def object_view(model_class, base_service_class=BaseObjectView):
  return ViewEntry(
      model_class._inflector.table_plural,
      model_class,
      base_service_class)

def tooltip_view(model_class, base_service_class=TooltipView):
  return object_view(model_class, base_service_class=base_service_class)

def all_object_views():
  from ggrc import models
  return [
      object_view(models.Audit),
      object_view(models.Program),
      object_view(models.Directive, RedirectedPolymorphView),
      object_view(models.Contract),
      object_view(models.Policy),
      object_view(models.Regulation),
      object_view(models.Control),
      object_view(models.Objective),
      object_view(models.System),
      object_view(models.Process),
      object_view(models.Product),
      object_view(models.Request),
      object_view(models.OrgGroup),
      object_view(models.Facility),
      object_view(models.Market),
      object_view(models.Project),
      object_view(models.DataAsset),
      object_view(models.RiskyAttribute),
      object_view(models.Risk),
      object_view(models.Person),
      ]

def all_tooltip_views():
  from ggrc import models
  return [
      tooltip_view(models.Audit),
      tooltip_view(models.Program),
      tooltip_view(models.Contract),
      tooltip_view(models.Policy),
      tooltip_view(models.Regulation),
      tooltip_view(models.Control),
      tooltip_view(models.Objective),
      tooltip_view(models.System),
      tooltip_view(models.Process),
      tooltip_view(models.Product),
      tooltip_view(models.Request),
      tooltip_view(models.OrgGroup),
      tooltip_view(models.Facility),
      tooltip_view(models.Market),
      tooltip_view(models.Project),
      tooltip_view(models.DataAsset),
      tooltip_view(models.RiskyAttribute),
      tooltip_view(models.Risk),
      tooltip_view(models.Person),
      tooltip_view(models.Event),
      ]

def init_all_object_views(app):
  import sys
  from ggrc import settings

  for entry in all_object_views():
    entry.service_class.add_to(
      app,
      '/{0}'.format(entry.url),
      entry.model_class,
      decorators=(login_required,)
      )

  for entry in all_tooltip_views():
    entry.service_class.add_to(
      app,
      '/{0}'.format(entry.url),
      entry.model_class,
      decorators=(login_required,)
      )

  if hasattr(settings, 'EXTENSIONS'):
    for extension in settings.EXTENSIONS:
      __import__(extension)
      extension_module = sys.modules[extension]
      if hasattr(extension_module, 'initialize_all_object_views'):
        extension_module.initialize_all_object_views(app)
<|MERGE_RESOLUTION|>--- conflicted
+++ resolved
@@ -23,14 +23,12 @@
 def get_permissions_json():
   return json.dumps(session['permissions'])
 
-<<<<<<< HEAD
 def get_config_json():
   return json.dumps(app.config.public_config)
-=======
+
 def get_current_user_json():
   current_user = get_current_user()
   return as_json(current_user.to_json())
->>>>>>> 2d4f1ab7
 
 @app.context_processor
 def base_context():
@@ -39,11 +37,8 @@
       get_model=get_model,
       permissions_json=get_permissions_json,
       permissions=permissions,
-<<<<<<< HEAD
-      config_json=get_config_json
-=======
+      config_json=get_config_json,
       current_user=get_current_user_json
->>>>>>> 2d4f1ab7
       )
 
 from flask import render_template
