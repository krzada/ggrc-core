--- conflicted
+++ resolved
@@ -24,15 +24,11 @@
 COMPANY = "Company, Inc."
 COMPANY_LOGO_TEXT = "Company GRC"
 COPYRIGHT = u"Confidential. Copyright " + u"\u00A9" # \u00A9 is the (c) symbol
-<<<<<<< HEAD
 VERSION = "s27"
-=======
-VERSION = "s26.4"
 
 # Google Analytics variables
 GOOGLE_ANALYTICS_ID = os.environ.get('GGRC_GOOGLE_ANALYTICS_ID', '')
 GOOGLE_ANALYTICS_DOMAIN = os.environ.get('GGRC_GOOGLE_ANALYTICS_DOMAIN', '')
->>>>>>> 9380b583
 
 # Initialize from environment if present
 SQLALCHEMY_DATABASE_URI = os.environ.get('GGRC_DATABASE_URI', '')
