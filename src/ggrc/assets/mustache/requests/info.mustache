{{!
    Copyright (C) 2015 Google Inc., authors, and contributors <see AUTHORS file>
    Licensed under http://www.apache.org/licenses/LICENSE-2.0 <see LICENSE file>
    Created By: vladan@reciprocitylabs.com
    Maintained By: urban@reciprocitylabs.com
}}

{{#instance}}
  <section class="info{{#is_info_pin}} sticky-info-panel request{{/is_info_pin}}">

    {{#is_info_pin}}
<<<<<<< HEAD
    <div class="clearfix">
      <div class="tier-content pin">
        <div class="info-pane-utility">
          {{{render '/static/mustache/base_objects/info-pin.mustache'}}}
          <div class="details-wrap">
            {{#if_can_edit_request instance}}
            <a class="btn btn-small btn-draft dropdown-toggle" href="#" data-toggle="dropdown"><i class="grcicon-setup-color"></i></a>
            <ul class="dropdown-menu" aria-labelledby="drop1" role="menu">
              <li>
                <a href="javascript://" data-toggle="modal-ajax-form" data-modal-reset="reset" data-modal-class="modal-wide" data-object-singular="Request" data-object-plural="requests" data-object-id="{{instance.id}}">
                  <i class="fa fa-pencil-square-o"></i>
                  Edit {{model.title_singular}}
                </a>
              </li>
              <li>
                <clipboard-link title="Get permalink" notify="true" text="{{get_permalink}}" />
              </li>
              {{#is_allowed 'delete' instance}}
                <li>
                  <a data-toggle="modal-ajax-deleteform" data-object-plural="{{model.table_plural}}" data-object-singular="{{model.model_singular}}" data-modal-reset="reset" data-modal-class="modal" data-object-id="{{instance.id}}" href="javascript://">
                    <i class="grcicon-deleted"></i>
                    Delete
                  </a>
                </li>
              {{/is_allowed}}
            </ul>
            {{/if_can_edit_request}}
          </div>
        </div>
        {{#instance}}
=======
      {{{render '/static/mustache/base_objects/info-pin.mustache'}}}
    {{/is_info_pin}}

    <div class="tier-content">
      {{> /static/mustache/base_templates/header.mustache}}

      <div class="row-fluid">
        <div class="span8">
          {{> /static/mustache/base_objects/description.mustache}}

          {{#if test}}
            <div class="row-fluid wrap-row">
              <div class="span12">
                <h6>Test</h6>
                <div class="rtf-block">
                  {{test}}
                </div>

              </div>
            </div>
          {{/if}}
          {{#if notes}}
            <div class="row-fluid wrap-row">
              <div class="span12">
                <h6>Notes</h6>
                <div class="rtf-block">
                  {{notes}}
                </div>
              </div>
            </div>
          {{/if}}

>>>>>>> d9e25f0e
          <div class="row-fluid wrap-row">
            <div class="span6">
              <div class="left-spacing">
                <h6>Evidence</h6>
                {{> /static/mustache/base_templates/attachment_list.mustache}}
              </div>
            </div>
            <div class="span6">
              <h6>URL</h6>
              {{#instance.class.info_pane_options.urls}}
                {{#add_to_current_scope parent_instance=instance}}
                  <ul class="attachment-list" {{data 'options'}} {{ (el) -> el.cms_controllers_tree_view(el.data('options')).control("tree_view").display() }} data-info-controller="true">
                {{/add_to_current_scope}}
              {{/instance.class.info_pane_options.urls}}
              {{#is_allowed 'update' instance}}
              {{#toggle show_new_object_form}}
                <ggrc-quick-add parent_instance="instance" join_model="Relationship" quick_create="create_url">
                  {{#prune_context}}
                  <div class="objective-selector field-wrap">
                    <input tabindex="3" type="text" name="instance" placeholder="Add URL">
                    <a href="javascript://" {{toggle_button}}><i class="grcicon-deleted"></i></a>
                    <a href="javascript://" class="btn btn-small btn-success no-float" data-toggle="submit" {{toggle_button "modal:success"}}>Add</a>
                  </div>
                  <input type="hidden" name="role_name" value="Auditor" />
                  {{/prune_context}}
                </ggrc-quick-add>
              {{else}}
                <a href="javascript://" class="btn btn-small btn-draft" {{toggle_button}}>+ Add URL</a>
              {{/toggle}}
              {{/is_allowed}}
              </ul>
            </div>
          </div>

          <div class="row-fluid wrap-row">
            <div class="span12">
              {{> /static/mustache/base_templates/mapped_objects.mustache}}
            </div>
          </div>
          <hr />
          <div class="row-fluid wrap-row">
            <div class="span12">
              {{> /static/mustache/custom_attributes/expanded_attrs.mustache }}
            </div>
          </div>

        </div>
        <div class="span4">
          <div class="row-fluid wrap-row">
            <div class="span12">
              <people-list instance="instance" editable="true"></people-list>
            </div>
          </div>

          <div class="row-fluid wrap-row">
            <div class="span12">
              {{> /static/mustache/base_templates/dates_list.mustache}}
            </div>
          </div>

          <div class="row-fluid wrap-row">
            <div class="span12">
              <h6>Code</h6>
              <div class="side-content">
                {{slug}}
              </div>
            </div>
          </div>

          <div class="row-fluid wrap-row">
            <div class="span12">
              {{> /static/mustache/base_templates/request_type.mustache}}
            </div>
          </div>

        </div>
      </div>

      <div class="tabs-wrap">
        <ul class="nav nav-tabs">
          <li class="active"><a href="#tab1" data-toggle="tab">
            Comments and Responses
          </a></li>
        </ul>

        <div class="tab-content">
          <div class="tab-pane fade in active" id="tab1">
            {{#if_helpers '\
              ^if_equals' status 'Verified' '\
              and ^if_equals' status 'Finished' }}
            <div class="tree-item-add">
              <add-comment data="comments" source_mapping="instance"></add-comment>
            </div>
            {{/if_helpers}}
            {{> /static/mustache/base_templates/comment_list.mustache}}
          </div>

        </div>
      </div>
    </div>
  </section>
{{/instance}}<|MERGE_RESOLUTION|>--- conflicted
+++ resolved
@@ -9,38 +9,6 @@
   <section class="info{{#is_info_pin}} sticky-info-panel request{{/is_info_pin}}">
 
     {{#is_info_pin}}
-<<<<<<< HEAD
-    <div class="clearfix">
-      <div class="tier-content pin">
-        <div class="info-pane-utility">
-          {{{render '/static/mustache/base_objects/info-pin.mustache'}}}
-          <div class="details-wrap">
-            {{#if_can_edit_request instance}}
-            <a class="btn btn-small btn-draft dropdown-toggle" href="#" data-toggle="dropdown"><i class="grcicon-setup-color"></i></a>
-            <ul class="dropdown-menu" aria-labelledby="drop1" role="menu">
-              <li>
-                <a href="javascript://" data-toggle="modal-ajax-form" data-modal-reset="reset" data-modal-class="modal-wide" data-object-singular="Request" data-object-plural="requests" data-object-id="{{instance.id}}">
-                  <i class="fa fa-pencil-square-o"></i>
-                  Edit {{model.title_singular}}
-                </a>
-              </li>
-              <li>
-                <clipboard-link title="Get permalink" notify="true" text="{{get_permalink}}" />
-              </li>
-              {{#is_allowed 'delete' instance}}
-                <li>
-                  <a data-toggle="modal-ajax-deleteform" data-object-plural="{{model.table_plural}}" data-object-singular="{{model.model_singular}}" data-modal-reset="reset" data-modal-class="modal" data-object-id="{{instance.id}}" href="javascript://">
-                    <i class="grcicon-deleted"></i>
-                    Delete
-                  </a>
-                </li>
-              {{/is_allowed}}
-            </ul>
-            {{/if_can_edit_request}}
-          </div>
-        </div>
-        {{#instance}}
-=======
       {{{render '/static/mustache/base_objects/info-pin.mustache'}}}
     {{/is_info_pin}}
 
@@ -73,7 +41,6 @@
             </div>
           {{/if}}
 
->>>>>>> d9e25f0e
           <div class="row-fluid wrap-row">
             <div class="span6">
               <div class="left-spacing">
