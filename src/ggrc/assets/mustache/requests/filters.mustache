--- conflicted
+++ resolved
@@ -9,29 +9,19 @@
     <div class="row-fluid">
       <div class="span4">
         <ul class="filter-date-range">
-          <li>FILTERS:</li>
           <li class="pull-right">
-<<<<<<< HEAD
-            <span>requested on or after:</span>
-            <input class="input-mini date" name="requested_on" data-toggle="datepicker" data-after="filter_start_date" placeholder="/ /" type="text" value="">
-=======
             <span class="requested-text">requested on or after:</span>
             <input class="input-small date" name="requested_on" data-toggle="datepicker" data-after="filter_start_date" placeholder="/ /" type="text" value="">
->>>>>>> d2054f7c
           </li>
         </ul>
       </div>
-      <div class="span3">
+      <div class="span2">
         <i class="grcicon-person-green pull-left"></i>
         <input type="text" name="assignee.name" data-lookup="Person" class="span8 short-field" value="">
       </div>
-      <div class="span3">
+      <div class="span2">
         <span class="pull-left request-type">type:</span>
-<<<<<<< HEAD
-        <select name="request_type" class="span9 short-field">
-=======
         <select name="request_type" class="span6 short-field">
->>>>>>> d2054f7c
           {{#iterate " " "Documentation" "Interview" "Population Sample"}}
           <option value="{{firstnonempty iterator.toLowerCase}}" {{#iterator.toLowerCase}}{{#trim}}{{#if_equals this states.request_type}}selected="true"{{/trim}}{{/iterator.toLowerCase}}{{/if_equals}}>{{firstnonempty iterator "Any"}}</option>
           {{/iterate}}
@@ -48,12 +38,9 @@
           <option>Accepted</option>
         </select>
       </div>
-<<<<<<< HEAD
-=======
       <div class="span2">
         <button type="reset" data-toggle="filter-reset" class="btn">Reset</button>
       </div>
->>>>>>> d2054f7c
     </div>
   </form>
 </div>