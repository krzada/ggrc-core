{{!
    Copyright (C) 2014 Google Inc., authors, and contributors <see AUTHORS file>
    Licensed under http://www.apache.org/licenses/LICENSE-2.0 <see LICENSE file>
    Created By: sasmita
    Maintained By: sasmita
}}
<!--div class="clearfix"-->
<!--div class="row-fluid" -->
  
<!--div class="object-area wide"--> <!--This line makes the scrollbar work properly, but the css is messed up initially, which get fixed by window resize -->

  <div class="alert warning">
    <a href="#" class="close" data-dismiss="alert">x</a>
    <span>
      <i class="grcicon-warning"></i>
      <!--This is global messaging letting you know that something is over due! -->
      {{error_msg}}
    </span>
  </div>

  <div class="row-fluid">
    <!-- Left side Get started column -->
    <div class="span3 side-wrap">
      <div class="inner-content">
        <section class="widget bare">
          <header class="header">
            <h2>Get Started</h2>
          </header>
          <section class="content">
            {{> /static/mustache/dashboard/info/get_started.mustache}}
          </section><!-- Widget content end -->
        </section><!-- Widget end -->
      </div><!-- inner-content end -->
    </div>

    <!-- Right side workflow and task trees area -->
    <div class="span9 content-wrap">
      <div class="inner-content">
        {{#if workflow_view}}
          <section class="widget small-margin">
            <header class="header">
<<<<<<< HEAD
              <h2>My Workflows</h2>
            </header>
          {{{ renderLive workflow_view }}}
          <a href="#" class="workflow-trigger">Show all my workflows</a>
=======
              <h2>My Workflows({{workflow_count}})</h2>
            </header>
            {{{ renderLive workflow_view }}}
            <a href="javascript://" class="workflow-trigger show-all">Show all my workflows</a>
>>>>>>> 29af7935
          </section>
        {{/if}}
        {{#if task_view}}
          <section class="widget dashboard small-margin">
            <header class="header widget-nav">
              <div class="row-fluid">
                <div class="span12">
                  <ul>
                    <li class="active">
                      <a href="javascript://">
                        My Tasks ({{task_count}})
                      </a>
                    </li>
                    <!--li>
                      <a href="#">
                        Audit Requests (2)
                      </a>
                    </li-->
                  </ul>
                </div>
              </div>
            </header>
            <section class="content">
              {{> /static/mustache/dashboard/info/task_filters.mustache}}
              {{{ renderLive task_view }}}
            </section>
          </section><!-- Widget end -->
        {{/if}}
      </div><!-- inner-content end -->
    </div>
  </div>
      
<!--/div--><|MERGE_RESOLUTION|>--- conflicted
+++ resolved
@@ -39,17 +39,10 @@
         {{#if workflow_view}}
           <section class="widget small-margin">
             <header class="header">
-<<<<<<< HEAD
-              <h2>My Workflows</h2>
-            </header>
-          {{{ renderLive workflow_view }}}
-          <a href="#" class="workflow-trigger">Show all my workflows</a>
-=======
               <h2>My Workflows({{workflow_count}})</h2>
             </header>
             {{{ renderLive workflow_view }}}
             <a href="javascript://" class="workflow-trigger show-all">Show all my workflows</a>
->>>>>>> 29af7935
           </section>
         {{/if}}
         {{#if task_view}}
