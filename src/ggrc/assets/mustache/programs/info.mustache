{{!
    Copyright (C) 2013 Google Inc., authors, and contributors <see AUTHORS file>
    Licensed under http://www.apache.org/licenses/LICENSE-2.0 <see LICENSE file>
    Created By: brad@reciprocitylabs.com
    Maintained By: brad@reciprocitylabs.com
}}

<section class="info">
  {{#instance}}
  <div class="row-fluid">
    <div class="span6">
      <h3><strong>{{title}}</strong></h3>
      {{#if type}}
      <p>
        {{type.title}}
      </p>
      {{/if}}
    </div>
    <div class="span6">&nbsp;</div>
  </div>
  <div class="row-fluid">
    <div class="span6">
      <div class="rtf-block">
        {{{firstnonempty description '<h4 class="no-data">No description</h4>'}}}
      </div>
    </div>
    <div class="span6">
      {{#if owners.length}}
        {{#using contacts=owners}}
        {{#contacts}}
          <p>
            <strong>Owner</strong>
            <br>
            <span>{{firstnonempty name email}}</span>
          </p>
        {{/contacts}}
        {{/using}}
      {{else}}
        <p>
          <strong>Owner</strong>
          <br>
          <span class="error">
            Not Assigned
          </span>
        </p>
      {{/if}}
      
      {{#using contact=contact}}
      {{#if contact}}
        <p>
          <strong>Contact</strong>
          <br>
          <span>{{firstnonempty contact.name contact.email}}</span>
        </p>
      {{else}}
        <p>
          <strong>Contact</strong>
          <br>
          <span class="error">
            Not Assigned
          </span>
        </p>
      {{/if}}
      {{/using}}
    </div>
  </div>
  <div class="row-fluid">
    <div class="span6">
      <div class="rtf-block">
        <strong>Notes</strong>
        <br>
        {{{firstnonempty notes '<h4 class="no-data">No notes available</h4>'}}}
      </div>
    </div>
    <div class="span6">
      <p>
        <strong>Program URL</strong>
        <br>
        <a href="{{schemed_url url}}" class="inner-element" target="_blank">
          {{url}}
        </a>
      </p>
      <p>
        <strong>Reference URL</strong>
        <br>
        <a href="{{schemed_url url}}" class="inner-element" target="_blank">
          {{reference_url}}
        </a>
      </p>
    </div>
  </div>
<<<<<<< HEAD
=======
  <p>
    <a href="{{schemed_url url}}" class="inner-element" target="_blank">
      {{url}}
    </a>
  </p>
  {{{render '/static/mustache/base_objects/contacts.mustache' instance=instance is_private_program=instance.context.id}}}
>>>>>>> 2ec844dc

  <div class="row-fluid">
    <div class="span12">
      <div class="info-expand">
        <a class="show-hidden-fields info-show-hide" href="javascript://">
          <span class="out">
            <i class="grcicon-show"></i>
            Show 
          </span>
          <span class="in">
            <i class="grcicon-hide"></i>
            Hide
          </span>
          Advanced
          <span class="hidden-fields out">
            Code, Effective Date, Stop Date, State
          </span>
        </a>
      </div>
    </div>
  </div>
  
  <div class="hidden-fields-area" style="display:none;">
    <div class="row-fluid">
      <div class="span4">
        <p>
          <strong>Code</strong>
          <br>
          <span>{{slug}}</span>
        </p>
      </div>
      <div class="span4">
        <p>
          <strong>Effective Date</strong>
          <br>
          <span>{{localize_date start_date}}</span>
        </p>
      </div>
      <div class="span4">
        <p>
          <strong>Stop Date</strong>
          <br>
          <span>{{localize_date end_date}}</span>
        </p>
      </div>
    </div>
    <div class="row-fluid">
      <div class="span4">
        <p>
          <strong>State</strong>
          <br>
          <span>{{state}}</span>
        </p>
      </div>
    </div>
  </div>

  <div class="info-widget-footer">
    {{#is_allowed 'update' instance context='for'}}
    <p class="pull-right">
      <a href="javascript://" class="info-edit" data-toggle="modal-ajax-form" data-object-plural="{{model.table_plural}}" data-object-singular="{{model.model_singular}}" data-modal-reset="reset" data-modal-class="modal-wide" title="Edit {{model.model_title}}" data-object-id="page">
        <i class="grcicon-edit"></i>
        <span>Edit {{model.model_title}}</span>
      </a>
    </p>
    {{/is_allowed}}
    <p>
      <small>
        <em>
          Created by {{#if owners.length}}{{#using contacts=owners}}{{#contacts}}{{firstnonempty name email}}{{/contacts}}{{/using}}{{/if}} at {{date created_at}}
          <br>
          Modified by {{date modified_at}}
        </em>
      </small>
    </p>
  </div>

  <!--
  {{{render_hooks 'Program.extended_info'}}}
  -->
  {{/instance}}

</section><|MERGE_RESOLUTION|>--- conflicted
+++ resolved
@@ -89,15 +89,12 @@
       </p>
     </div>
   </div>
-<<<<<<< HEAD
-=======
   <p>
     <a href="{{schemed_url url}}" class="inner-element" target="_blank">
       {{url}}
     </a>
   </p>
   {{{render '/static/mustache/base_objects/contacts.mustache' instance=instance is_private_program=instance.context.id}}}
->>>>>>> 2ec844dc
 
   <div class="row-fluid">
     <div class="span12">
