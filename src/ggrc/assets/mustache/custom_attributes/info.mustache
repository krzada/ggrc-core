{{!
    Copyright (C) 2016 Google Inc.
    Licensed under http://www.apache.org/licenses/LICENSE-2.0 <see LICENSE file>
}}

<custom-attributes instance="instance" load="true">
<<<<<<< HEAD
  {{#if instance.custom_attribute_definitions.length}}
    {{#iterate_by_two instance.custom_attribute_definitions}}
      <div class="row-fluid wrap-row">
      {{#list}}
        <div class="span6">
          <div data-custom-attribute="{{id}}" data-type="{{attribute_type}}">
            {{#with_value_for_id id}}
              {{#switch attribute_type}}
              {{#case 'Checkbox'}}
                <inline-edit
                  instance="instance"
                  need-confirm="confirmEdit"
                  ca-id="id"
                  value="value"
                  label="title"
                  type="checkbox"
                  mandatory="mandatory"
                  placeholder="placeholder"
                  helptext="helptext"
                  {{^is_allowed 'update' instance context='for'}}
                    readonly
                  {{/is_allowed}}
                ></inline-edit>
              {{/case}}
              {{#case 'Rich Text'}}
                <inline-edit
                  instance="instance"
                  need-confirm="confirmEdit"
                  ca-id="id"
                  value="value"
                  label="title"
                  type="text"
                  mandatory="mandatory"
                  placeholder="placeholder"
                  helptext="helptext"
                  {{^is_allowed 'update' instance context='for'}}
                    readonly
                  {{/is_allowed}}
                ></inline-edit>
              {{/case}}
              {{#case 'Dropdown'}}
                <inline-edit
                  instance="instance"
                  need-confirm="confirmEdit"
                  ca-id="id"
                  value="value"
                  label="title"
                  type="dropdown"
                  mandatory="mandatory"
                  values="multi_choice_options"
                  placeholder="placeholder"
                  helptext="helptext"
                  {{^is_allowed 'update' instance context='for'}}
                    readonly
                  {{/is_allowed}}
                ></inline-edit>
              {{/case}}
              {{#case 'Date'}}
                <inline-edit
                  instance="instance"
                  need-confirm="confirmEdit"
                  ca-id="id"
                  value="value"
                  label="title"
                  type="date"
                  mandatory="mandatory"
                  placeholder="placeholder"
                  helptext="helptext"
                  {{^is_allowed 'update' instance context='for'}}
                    readonly
                  {{/is_allowed}}
                ></inline-edit>
              {{/case}}
              {{#case 'Text'}}
                <inline-edit
                  instance="instance"
                  need-confirm="confirmEdit"
                  ca-id="id"
                  value="value"
                  label="title"
                  type="input"
                  mandatory="mandatory"
                  placeholder="placeholder"
                  helptext="helptext"
                  {{^is_allowed 'update' instance context='for'}}
                    readonly
                  {{/is_allowed}}
                ></inline-edit>
              {{/case}}
              {{#case 'Map:Person'}}
                {{#with_object_for_id id}}
=======
  {{^loading}}
    {{#if instance.custom_attribute_definitions.length}}
      {{#iterate_by_two instance.custom_attribute_definitions}}
        <div class="row-fluid wrap-row">
        {{#list}}
          <div class="span6">
            <div data-custom-attribute="{{id}}" data-type="{{attribute_type}}">
              {{#with_value_for_id id}}
                {{#switch attribute_type}}
                {{#case 'Checkbox'}}
>>>>>>> f65bc1e5
                  <inline-edit
                    instance="instance"
                    need-confirm="confirmEdit"
                    ca-id="id"
                    value="value"
                    label="title"
                    type="checkbox"
                    mandatory="mandatory"
                    placeholder="placeholder"
                    helptext="helptext"
                    {{^is_allowed 'update' instance context='for'}}
                      readonly
                    {{/is_allowed}}
                  ></inline-edit>
                {{/case}}
                {{#case 'Rich Text'}}
                  <inline-edit
                    instance="instance"
                    need-confirm="confirmEdit"
                    ca-id="id"
                    value="value"
                    label="title"
                    type="text"
                    mandatory="mandatory"
                    placeholder="placeholder"
                    helptext="helptext"
                  ></inline-edit>
                {{/case}}
                {{#case 'Dropdown'}}
                  <inline-edit
                    instance="instance"
                    need-confirm="confirmEdit"
                    ca-id="id"
                    value="value"
                    label="title"
                    type="dropdown"
                    mandatory="mandatory"
                    values="multi_choice_options"
                    placeholder="placeholder"
                    helptext="helptext"
                  ></inline-edit>
                {{/case}}
                {{#case 'Date'}}
                  <inline-edit
                    instance="instance"
                    need-confirm="confirmEdit"
                    ca-id="id"
                    value="value"
                    label="title"
                    type="date"
                    mandatory="mandatory"
                    placeholder="placeholder"
                    helptext="helptext"
                  ></inline-edit>
                {{/case}}
                {{#case 'Text'}}
                  <inline-edit
                    instance="instance"
                    need-confirm="confirmEdit"
                    ca-id="id"
                    value="value"
                    label="title"
                    type="input"
                    mandatory="mandatory"
                    placeholder="placeholder"
                    helptext="helptext"
                  ></inline-edit>
                {{/case}}
                {{#case 'Map:Person'}}
                  {{#with_object_for_id id}}
                    <inline-edit
                      instance="instance"
                      need-confirm="confirmEdit"
                      ca-id="id"
                      value="object"
                      label="title"
                      type="person"
                      mandatory="mandatory"
                      placeholder="placeholder"
                      helptext="helptext"
                    ></inline-edit>
                  {{/with_object_for_id}}
                {{/case}}
                {{#default}}
                  <h6>{{title}}</h6>
                  {{value}}
                {{/default}}
                {{/switch}}
              {{/with_value_for_id}}
            </div>
          </div>
        {{/list}}
        </div>
      {{/iterate_by_two}}
    {{/if}}
  {{/loading}}
</custom-attributes><|MERGE_RESOLUTION|>--- conflicted
+++ resolved
@@ -4,99 +4,6 @@
 }}
 
 <custom-attributes instance="instance" load="true">
-<<<<<<< HEAD
-  {{#if instance.custom_attribute_definitions.length}}
-    {{#iterate_by_two instance.custom_attribute_definitions}}
-      <div class="row-fluid wrap-row">
-      {{#list}}
-        <div class="span6">
-          <div data-custom-attribute="{{id}}" data-type="{{attribute_type}}">
-            {{#with_value_for_id id}}
-              {{#switch attribute_type}}
-              {{#case 'Checkbox'}}
-                <inline-edit
-                  instance="instance"
-                  need-confirm="confirmEdit"
-                  ca-id="id"
-                  value="value"
-                  label="title"
-                  type="checkbox"
-                  mandatory="mandatory"
-                  placeholder="placeholder"
-                  helptext="helptext"
-                  {{^is_allowed 'update' instance context='for'}}
-                    readonly
-                  {{/is_allowed}}
-                ></inline-edit>
-              {{/case}}
-              {{#case 'Rich Text'}}
-                <inline-edit
-                  instance="instance"
-                  need-confirm="confirmEdit"
-                  ca-id="id"
-                  value="value"
-                  label="title"
-                  type="text"
-                  mandatory="mandatory"
-                  placeholder="placeholder"
-                  helptext="helptext"
-                  {{^is_allowed 'update' instance context='for'}}
-                    readonly
-                  {{/is_allowed}}
-                ></inline-edit>
-              {{/case}}
-              {{#case 'Dropdown'}}
-                <inline-edit
-                  instance="instance"
-                  need-confirm="confirmEdit"
-                  ca-id="id"
-                  value="value"
-                  label="title"
-                  type="dropdown"
-                  mandatory="mandatory"
-                  values="multi_choice_options"
-                  placeholder="placeholder"
-                  helptext="helptext"
-                  {{^is_allowed 'update' instance context='for'}}
-                    readonly
-                  {{/is_allowed}}
-                ></inline-edit>
-              {{/case}}
-              {{#case 'Date'}}
-                <inline-edit
-                  instance="instance"
-                  need-confirm="confirmEdit"
-                  ca-id="id"
-                  value="value"
-                  label="title"
-                  type="date"
-                  mandatory="mandatory"
-                  placeholder="placeholder"
-                  helptext="helptext"
-                  {{^is_allowed 'update' instance context='for'}}
-                    readonly
-                  {{/is_allowed}}
-                ></inline-edit>
-              {{/case}}
-              {{#case 'Text'}}
-                <inline-edit
-                  instance="instance"
-                  need-confirm="confirmEdit"
-                  ca-id="id"
-                  value="value"
-                  label="title"
-                  type="input"
-                  mandatory="mandatory"
-                  placeholder="placeholder"
-                  helptext="helptext"
-                  {{^is_allowed 'update' instance context='for'}}
-                    readonly
-                  {{/is_allowed}}
-                ></inline-edit>
-              {{/case}}
-              {{#case 'Map:Person'}}
-                {{#with_object_for_id id}}
-=======
   {{^loading}}
     {{#if instance.custom_attribute_definitions.length}}
       {{#iterate_by_two instance.custom_attribute_definitions}}
@@ -107,14 +14,15 @@
               {{#with_value_for_id id}}
                 {{#switch attribute_type}}
                 {{#case 'Checkbox'}}
->>>>>>> f65bc1e5
                   <inline-edit
                     instance="instance"
                     need-confirm="confirmEdit"
                     ca-id="id"
                     value="value"
                     label="title"
-                    type="checkbox"
+                    type="checkbox"Since slugs are now case insensitive, the errors show all slugs in lower
+case and the tests need to be updated accordingly.
+commit 623c05117551ac3c7caccc353a6455c2a4e16f76
                     mandatory="mandatory"
                     placeholder="placeholder"
                     helptext="helptext"
@@ -134,6 +42,9 @@
                     mandatory="mandatory"
                     placeholder="placeholder"
                     helptext="helptext"
+                    {{^is_allowed 'update' instance context='for'}}
+                      readonly
+                    {{/is_allowed}}
                   ></inline-edit>
                 {{/case}}
                 {{#case 'Dropdown'}}
@@ -148,6 +59,9 @@
                     values="multi_choice_options"
                     placeholder="placeholder"
                     helptext="helptext"
+                    {{^is_allowed 'update' instance context='for'}}
+                      readonly
+                    {{/is_allowed}}
                   ></inline-edit>
                 {{/case}}
                 {{#case 'Date'}}
@@ -161,6 +75,9 @@
                     mandatory="mandatory"
                     placeholder="placeholder"
                     helptext="helptext"
+                    {{^is_allowed 'update' instance context='for'}}
+                      readonly
+                    {{/is_allowed}}
                   ></inline-edit>
                 {{/case}}
                 {{#case 'Text'}}
@@ -174,6 +91,9 @@
                     mandatory="mandatory"
                     placeholder="placeholder"
                     helptext="helptext"
+                    {{^is_allowed 'update' instance context='for'}}
+                      readonly
+                    {{/is_allowed}}
                   ></inline-edit>
                 {{/case}}
                 {{#case 'Map:Person'}}
@@ -188,6 +108,9 @@
                       mandatory="mandatory"
                       placeholder="placeholder"
                       helptext="helptext"
+                      {{^is_allowed 'update' instance context='for'}}
+                        readonly
+                      {{/is_allowed}}
                     ></inline-edit>
                   {{/with_object_for_id}}
                 {{/case}}
