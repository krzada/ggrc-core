--- conflicted
+++ resolved
@@ -5,20 +5,19 @@
     Maintained By: anze@reciprocitylabs.com
 }}
 
-<<<<<<< HEAD
 <reusable-object reusable="reusable" method="reuseMethod" list="reusedObjects" parent-instance="parentInstance" base-instance="baseInstance" mapping="mapping" isLoading="isLoading">
   <li data-object-id="{{instance.id}}" data-object-type="{{instance.class.table_singular}}">
     {{^if reusable}}
-    {{#is_allowed 'update' parentInstance context='for'}}
-    {{#instance}}
-      <span class="file-controls">
-        <a href="javascript://" class="info-action unmap" data-toggle="unmap">
-          <span class="result" {{data 'result'}}></span>
-          <i class="fa fa-trash"></i>
-        </a>
-      </span>
-    {{/instance}}
-    {{/is_allowed}}
+      {{#is_allowed 'update' parentInstance context='for'}}
+      {{#instance}}
+        <span class="file-controls">
+          <a href="javascript://" class="info-action unmap" data-toggle="unmap">
+            <span class="result" {{data 'result'}}></span>
+            <i class="fa fa-trash"></i>
+          </a>
+        </span>
+      {{/instance}}
+      {{/is_allowed}}
     {{/if}}
     <i class="fa fa-file-{{file_type instance}}-o"></i>
     {{^if reusable}}
@@ -37,23 +36,4 @@
       {{/isDisabled}}
     {{/if}}
   </li>
-</reusable-object>
-=======
-<li data-object-id="{{instance.id}}" data-object-type="{{instance.class.table_singular}}">
-  {{#is_allowed 'update' parentInstance context='for'}}
-  {{#instance}}
-    <span class="file-controls">
-      <a href="javascript://" class="info-action unmap" data-toggle="unmap">
-        <span class="result" {{data 'result'}}></span>
-        <i class="fa fa-trash"></i>
-      </a>
-    </span>
-  {{/instance}}
-  {{/is_allowed}}
-  <i class="fa fa-file-{{file_type instance}}-o"></i>
-  <span class="date">{{date instance.created_at true}}</span>
-  <a href="{{schemed_url instance.link}}" target="_blank">
-    <span>{{firstnonempty instance.title instance.link}}</span>
-  </a>
-</li>
->>>>>>> a75c90b3
+</reusable-object>