--- conflicted
+++ resolved
@@ -5,31 +5,6 @@
     Maintained By: vladan@reciprocitylabs.com
 }}
 
-<<<<<<< HEAD
-{{#instance.class.info_pane_options.mapped_objects}}
-{{#add_to_current_scope parent_instance=instance}}
-  <h6>Mapped objects</h6>
-  <ul class="mapped-list" data-update-count="{{update_count}}" {{data 'options'}}  data-disable-lazy-loading="true"
-    {{ (el) -> el.cms_controllers_tree_view(el.data("options")).control("tree_view").display() }}>
-  </ul>
-  {{#is_allowed 'update' instance context='for'}}
-    <a
-      class="btn btn-draft btn-small"
-      href="javascript://"
-      rel="tooltip"
-      data-placement="left"
-      data-toggle="unified-mapper"
-      data-join-mapping="related_objects"
-      data-join-option-type="{{model.shortName}}"
-      data-join-object-id="{{instance.id}}"
-      data-join-object-type="{{instance.class.shortName}}"
-      data-original-title="Map {{firstnonempty title_singular model.title_singular 'Object'}} to this {{firstnonempty instance.class.title_singular 'Object'}}">
-      Map Objects
-    </a>
-  {{/is_allowed}}
-{{/add_to_current_scope}}
-{{/instance}}
-=======
 <div class="row-fluid wrap-row">
   <div class="span12">
     <h6>Mapped objects</h6>
@@ -56,5 +31,4 @@
       </a>
     {{/is_allowed}}
   </div>
-</div>
->>>>>>> 8752f9fa
+</div>