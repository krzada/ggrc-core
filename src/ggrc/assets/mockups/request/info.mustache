--- conflicted
+++ resolved
@@ -310,7 +310,6 @@
 
         <div class="tab-content">
           <div class="tab-pane fade in active" id="tab1">
-<<<<<<< HEAD
             <div class="tree-item-add">
               <a data-show=".add-comment" class="btn btn-draft btn-small js-trigger-addcomment" href="javascript://">
                 Add response
@@ -336,55 +335,6 @@
                       <a href="javascript://" class="btn btn-draft btn-small"><i class="grcicon-attach"></i> Attach evidence</a>
                       <a href="javascript://" class="btn btn-draft btn-small"><i class="grcicon-link"></i> Attach URL</a>
                       <a href="javascript://" class="btn btn-draft btn-small js-trigger-cancel">Cancel</a>
-=======
-            <ul class="entry-list">
-              <li class="tree-item-add">
-                <a data-show=".add-comment" class="btn btn-draft btn-small js-trigger-addcomment" href="javascript://">
-                  Add response
-                </a>
-                <div class="add-comment">
-                  <div class="row-fluid">
-                    <div class="span8">
-                      <div class="controls top">
-                        <a href="javascript://" class="btn btn-draft btn-small"><i class="grcicon-attach"></i> Attach evidence</a>
-                        <a href="javascript://" class="btn btn-draft btn-small"><i class="grcicon-link"></i> Attach URL</a>
-                      </div>
-                      <div class="wysiwyg-area">
-                        <textarea rows="4" class="span12 triple wysihtml5" name="" id="" placeholder="Enter comment (optional)"></textarea>
-                      </div>
-                      <div class="attachments-preview">
-                        <ul>
-                          <li class="label label-light">
-                            <span>canjs-observe-bug</span>
-                            <a href="#" class="js-trigger-removeattachment">&times;</a>
-                          </li>
-                          <li class="label label-light">
-                            <span>MTV_001_SIGNED_LoginAccess_List</span>
-                            <a href="#" class="js-trigger-removeattachment">&times;</a>
-                          </li>
-                          <li class="label label-light">
-                            <span>Compressed_files</span>
-                            <a href="#" class="js-trigger-removeattachment">&times;</a>
-                          </li>
-                          <li class="label label-light">
-                            <span>Compressed_files_2</span>
-                            <a href="#" class="js-trigger-removeattachment">&times;</a>
-                          </li>
-                          <li class="label label-light">
-                            <span>Compressed_files_abc</span>
-                            <a href="#" class="js-trigger-removeattachment">&times;</a>
-                          </li>
-                          <li class="label label-light">
-                            <span>Compressed_files_xyz</span>
-                            <a href="#" class="js-trigger-removeattachment">&times;</a>
-                          </li>
-                        </ul>
-                      </div>
-                      <div class="controls">
-                        <a href="javascript://" class="btn btn-success btn-small">Add</a>
-                        <a href="javascript://" class="btn btn-draft btn-small js-trigger-cancel">Cancel</a>
-                      </div>
->>>>>>> 15689372
                     </div>
                   </div>
                 </div>
@@ -396,15 +346,10 @@
                   <span class="person-label {{type}}"></span>
                   <div class="w-status">
                     <span class="entry-author">
-<<<<<<< HEAD
                       {{#author}}
                         <a href="javascript://">{{name}}</a>
                       {{/author}}
                       added a response - {{date}}
-=======
-                      <a href="javascript://">{{author}}</a>
-                      {{author_description}} - {{date}}
->>>>>>> 15689372
                     </span>
                     {{comment}}
                     {{#attachments}}
@@ -421,7 +366,6 @@
                 </li>
               {{/comments}}
             </ul>
-
           </div>
           <div class="tab-pane fade" id="tab2">
             <ul class="entry-list">
