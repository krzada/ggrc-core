--- conflicted
+++ resolved
@@ -94,40 +94,6 @@
       comment_attachments: new can.List()
     }
   }, {
-<<<<<<< HEAD
-=======
-    "{view.comments} add": "cleanComments",
-    ".add-comment .js-trigger-attachdata click": function (el, ev) {
-      var type = el.data("type"),
-          typeFn = Generator[type];
-
-      if (!typeFn) {
-        return;
-      };
-      this.options.comment_attachments.push(typeFn());
-    },
-    "cleanComments": function () {
-      this.element.find(".add-comment textarea").val("");
-      this.options.comment_attachments.replace([]);
-    },
-    ".add-comment .btn-success click": function (el, ev) {
-      var $textarea = this.element.find(".add-comment textarea"),
-          text = $.trim($textarea.val()),
-          attachments = this.options.comment_attachments;
-
-      if (!text.length && !attachments.length) {
-        return;
-      }
-      this.options.view.comments.unshift({
-        author: Generator.current.u,
-        timestamp: Generator.current.d,
-        comment: text,
-        attachments: _.map(attachments, function (attachment) {
-          return attachment;
-        })
-      });
-    },
->>>>>>> 99cac590
     ".js-trigger-reuse click": function (el, ev) {
       var view = this.options.view,
           checked = _.reduce(this.options.view.past_requests, function (val, memo) {
