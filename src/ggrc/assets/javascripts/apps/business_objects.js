--- conflicted
+++ resolved
@@ -701,11 +701,8 @@
           ControlAssessment: {
             mapping: "related_control_assessments",
             parent_instance: GGRC.page_instance(),
-<<<<<<< HEAD
             allow_mapping: true,
-=======
-            child_options: [related_objects_child_options],
->>>>>>> 095473ca
+            child_options: [related_objects_child_options],
             draw_children: true,
             model: CMS.Models.ControlAssessment,
             show_view: GGRC.mustache_path + "/base_objects/tree.mustache",
