--- conflicted
+++ resolved
@@ -1960,7 +1960,6 @@
   }
 });
 
-<<<<<<< HEAD
 // function google_api() {
 //   var hash = "get_google_api_" + Date.now() + '_' + ~~(Math.random() * 1000)
 //     , dfd = new can.Deferred()
@@ -2070,7 +2069,7 @@
 //   else
 //     return options.inverse(options.contexts);
 // });
-=======
+
 // Determines whether the value matches one in the $.map'd list
 // {{#if_in_map roles 'role.permission_summary' 'Mapped'}}
 Mustache.registerHelper("if_in_map", function(list, path, value, options) {
@@ -2090,6 +2089,5 @@
   }
   return options.inverse(options.contexts);
 });
->>>>>>> c45d2f3a
 
 })(this, jQuery, can);