/*!
    Copyright (C) 2013 Google Inc., authors, and contributors <see AUTHORS file>
    Licensed under http://www.apache.org/licenses/LICENSE-2.0 <see LICENSE file>
    Created By: brad@reciprocitylabs.com
    Maintained By: brad@reciprocitylabs.com
*/

(function(can, $) {

can.Control("GGRC.Controllers.Modals", {
  BUTTON_VIEW_DONE : GGRC.mustache_path + "/modals/done_buttons.mustache"
  , BUTTON_VIEW_CLOSE : GGRC.mustache_path + "/modals/close_buttons.mustache"
//  BUTTON_VIEW_SAVE
  , BUTTON_VIEW_SAVE_CANCEL : GGRC.mustache_path + "/modals/save_cancel_buttons.mustache"
  , BUTTON_VIEW_SAVE_CANCEL_DELETE : GGRC.mustache_path + "/modals/save_cancel_delete_buttons.mustache"

  , defaults : {
    preload_view : GGRC.mustache_path + "/dashboard/modal_preload.mustache"
    , content_view : GGRC.mustache_path + "/help/help_modal_content.mustache"
    , header_view : GGRC.mustache_path + "/modals/modal_header.mustache"
    , custom_attributes_view : GGRC.mustache_path + "/custom_attributes/modal_content.mustache"
    , button_view : null
    , model : null    // model class to use when finding or creating new
    , instance : null // model instance to use instead of finding/creating (e.g. for update)
    , new_object_form : false
    , mapping : false
    , find_params : {}
    , add_more : false
    , ui_array : []
    , reset_visible : false
  }

  , init : function() {
    this.defaults.button_view = this.BUTTON_VIEW_DONE;
  }

  , confirm : function(options, success, dismiss) {
    var $target = $('<div class="modal hide"></div>');
    $target
    .modal({ backdrop: "static" })
    .ggrc_controllers_modals(can.extend({
      new_object_form : false
      , button_view : GGRC.mustache_path + "/modals/confirm_buttons.mustache"
      , modal_confirm : "Confirm"
      , modal_description : "description"
      , modal_title : "Confirm"
      , content_view : GGRC.mustache_path + "/modals/confirm.mustache"
    }, options))
    .on('click', 'a.btn[data-toggle=confirm]', function(e) {
      var params = $(e.target).closest('.modal').find('form').serializeArray();
      $target.modal('hide').remove();
      success && success(params, $(e.target).data('option'));
    })
    .on('click.modal-form.close', '[data-dismiss="modal"]', function() {
      $target.modal('hide').remove();
      dismiss && dismiss();
    });
  }
}, {
  init : function() {
    if (!(this.options instanceof can.Observe)) {
      this.options = new can.Observe(this.options);
    }

    if (!this.element.find(".modal-body").length) {
      can.view(this.options.preload_view, {}, this.proxy("after_preload"));
    } else {
      this.after_preload();
    }
    //this.options.attr("mapping", !!this.options.mapping);
  }
  , after_preload : function(content) {
    var that = this;
    if (content) {
      this.element.html(content);
    }
    this.options.attr("$header", this.element.find(".modal-header"));
    this.options.attr("$content", this.element.find(".modal-body"));
    this.options.attr("$footer", this.element.find(".modal-footer"));
    this.on();
    this.fetch_all()
      .then(this.proxy("apply_object_params"))
      .then(this.proxy("serialize_form"))
      .then(function() {
        // If the modal is closed early, the element no longer exists
        that.element && that.element.trigger('preload');
      })
      .then(this.proxy("autocomplete"));
  }

<<<<<<< HEAD
  , apply_object_params : function() {
    var self = this;
    if (this.options.object_params)
      this.options.object_params.each(function(value, key) {
        self.set_value({ name: key, value: value });
      });
=======
  , apply_object_params: function () {
    if (!this.options.object_params) {
      return;
    }
    this.options.object_params.each(function(value, key) {
      this.set_value({ name: key, value: value });
    }, this);
>>>>>>> 91ec3a5f
  }

  , "input[data-lookup] focus" : function(el, ev) {
    this.autocomplete(el);
  }
  , "input[data-lookup] keyup" : function(el, ev) {
    // Set the transient field for validation
    var name = el.attr('name').split('.'),
        instance = this.options.instance,
        value = el.val();

    name.pop(); //set the owner to null, not the email
    instance._transient || instance.attr("_transient", new can.Observe({}));
    can.reduce(name.slice(0, -1), function(current, next) {
      current = current + "." + next;
      instance.attr(current) || instance.attr(current, new can.Observe({}));
      return current;
    }, "_transient");
    instance.attr(["_transient"].concat(name).join("."), value);
  }

  , autocomplete : function(el) {
    $.cms_autocomplete.call(this, el);
  }

  , autocomplete_select : function(el, event, ui) {
    var original_event,
        that = this;

    $('#extended-info').trigger('mouseleave'); // Make sure the extra info tooltip closes
      var path = el.attr("name").split(".")
        , instance = this.options.instance
        , index = 0
        , prop = path.pop();

      if (/^\d+$/.test(path[path.length - 1])) {
        index = parseInt(path.pop(), 10);
        path = path.join(".");
        if (!this.options.instance.attr(path)) {
          this.options.instance.attr(path, []);
        }
        this.options.instance.attr(path).splice(index, 1, ui.item.stub());
      }
      else {
        path = path.join(".");
        setTimeout(function(){
          el.val(ui.item.name || ui.item.email || ui.item.title, ui.item);
        }, 0);
        this.options.instance.attr(path, ui.item);
      }
  }

  , immediate_find_or_create : function(el, ev, data) {
    var that = this
    , prop = el.data("drop")
    , model = CMS.Models[el.data("lookup")]
    , params = { context : that.options.instance.context && that.options.instance.context.serialize ? that.options.instance.context.serialize() : that.options.instance.context };

    setTimeout(function() {
      params[prop] = el.val();
      el.prop("disabled", true);
      model.findAll(params).then(function(list) {
        if (list.length) {
          that.autocomplete_select(el, ev, { item : list[0] });
        } else {
          new model(params).save().then(function(d) {
            that.autocomplete_select(el, ev, { item : d });
          });
        }
      })
      .always(function() {
        el.prop("disabled", false);
      });
    }, 100);
  }
  , "input[data-lookup][data-drop] paste" : "immediate_find_or_create"
  , "input[data-lookup][data-drop] drop" : "immediate_find_or_create"
  , fetch_templates : function(dfd) {
    var that = this;
    dfd = dfd ? dfd.then(function() { return that.options; }) : $.when(this.options);
    return $.when(
      can.view(this.options.content_view, dfd)
      , can.view(this.options.header_view, dfd)
      , can.view(this.options.button_view, dfd)
      , can.view(this.options.custom_attributes_view, dfd)
    ).done(this.proxy('draw'));
  }

  , fetch_data : function(params) {
    var that = this,
        dfd,
        instance;
    params = params || this.find_params();
    params = params && params.serialize ? params.serialize() : params;
    if (this.options.skip_refresh && this.options.instance) {
      return new $.Deferred().resolve(this.options.instance);
    }
    else if (this.options.instance) {
      dfd = this.options.instance.refresh();
    }
    else if (this.options.model) {
      dfd = this.options.new_object_form
          ? $.when(this.options.attr("instance", new this.options.model(params).attr("_suppress_errors", true)))
          : this.options.model.findAll(params).then(function(data) {
            var h;
            if(data.length) {
              that.options.attr("instance", data[0]);
              return data[0].refresh(); //have to refresh (get ETag) to be editable.
            } else {
              that.options.attr("new_object_form", true);
              that.options.attr("instance", new that.options.model(params));
              return that.options.instance;
            }
          }).done(function() {
            // Check if modal was closed
            if(that.element !== null)
              that.on(); //listen to instance.
          });
    }
    else {
      this.options.attr("instance", new can.Observe(params));
      that.on();
      dfd = new $.Deferred().resolve(this.options.instance);
    }
    instance = this.options.instance;
    if (instance) {
      // Make sure custom attributes are preloaded:
      dfd = dfd.then(function(){
        return $.when(
          instance.load_custom_attribute_definitions && instance.load_custom_attribute_definitions(),
          instance.custom_attribute_values ? instance.refresh_all('custom_attribute_values') : []
        );
      });
    }
    return dfd.done(function() {
      // If the modal is closed early, the element no longer exists
      if (that.element) {
        // Make sure custom attr validations/values are set
        if (instance && instance.setup_custom_attributes) {
          instance.setup_custom_attributes();
        }
        // This is to trigger `focus_first_element` in modal_ajax handling
        that.element.trigger("loaded");
      }


      that.options.instance._transient || that.options.instance.attr("_transient", new can.Observe({}));
      that.options.instance.form_preload && that.options.instance.form_preload(that.options.new_object_form);
    });
  }

  , fetch_all : function() {
    return this.fetch_templates(this.fetch_data(this.find_params()));
  }

  , find_params: function() {
    return this.options.find_params.serialize ? this.options.find_params.serialize() : this.options.find_params
  }

  , draw : function(content, header, footer, custom_attributes) {
    // Don't draw if this has been destroyed previously
    if (!this.element) {
      return;
    }
    var modal_title = this.options.modal_title,
        is_object_modal = modal_title && (modal_title.indexOf('Edit') === 0 || modal_title.indexOf('New') === 0);

    can.isArray(content) && (content = content[0]);
    can.isArray(header) && (header = header[0]);
    can.isArray(footer) && (footer = footer[0]);
    if (can.isArray(custom_attributes)) {
      custom_attributes = custom_attributes[0];
    }

    header != null && this.options.$header.find("h2").html(header);
    content != null && this.options.$content.html(content).removeAttr("style");
    footer != null && this.options.$footer.html(footer);

    if (custom_attributes != null && is_object_modal) {
      this.options.$content.append(custom_attributes);
    }
    this.setup_wysihtml5();

    //Update UI status array
    var $form = $(this.element).find('form');
    var tab_list = $form.find('[tabindex]');
    var hidable_tabs = 0;
    for (var i = 0; i < tab_list.length; i++) {
      if ($(tab_list[i]).attr('tabindex') > 0)
        hidable_tabs++;
    }
    //ui_array index is used as the tab_order, Add extra space for skipped numbers
    var storable_ui = hidable_tabs + 10;
    for (var i = 0; i < storable_ui; i++) {
      //When we start, all the ui elements are visible
      this.options.ui_array.push(0);
    }
  }

  , setup_wysihtml5 : function() {
    if (!this.element) {
      return;
    }
    this.element.find('.wysihtml5').each(function() {
      $(this).cms_wysihtml5();
    });
  }

  , "input:not(isolate-form input), textarea:not(isolate-form textarea), select:not(isolate-form select) change" : function(el, ev) {
      this.options.instance.removeAttr("_suppress_errors");
      // Set the value if it isn't a search field
      if (!el.hasClass("search-icon") ||
          el.is("[null-if-empty]") &&
          (!el.val() || !el.val().length)
      ) {
        this.set_value_from_element(el);
      }
  }
  , "input:not([data-lookup], isolate-form *), textarea keyup": function (el, ev) {
    if (el.attr('value').length ||
      (typeof el.attr('value') !== 'undefined' && el.val().length)) {

      this.set_value_from_element(el);
    }
  }
  , serialize_form : function() {
      var $form = this.options.$content.find("form")
        , $elements = $form.find(":input:not(isolate-form *)")
        ;

      can.each($elements.toArray(), this.proxy("set_value_from_element"));
    }

  , set_value_from_element : function (el) {
      var $el = el instanceof jQuery ? el : $(el)
        , name = $el.attr('name')
        , value = $el.val()
        ;
      // If no model is specified, short circuit setting values
      // Used to support ad-hoc form elements in confirmation dialogs
      if (!this.options.model) {
        return;
      }

      if (name) {
        this.set_value({ name: name, value: value });
      }

      if ($el.is("[data-also-set]")) {
        can.each($el.data("also-set").split(","), function(oname) {
          this.set_value({ name : oname, value : value});
        }, this);
      }
    }

  , set_value: function (item) {
    // Don't set `_wysihtml5_mode` on the instances
    if (item.name === '_wysihtml5_mode') {
      return;
    }

    var instance = this.options.instance
      , that = this;
    if (!(instance instanceof this.options.model)) {
      instance = this.options.instance
               = new this.options.model(instance && instance.serialize ? instance.serialize() : instance);
    }
    var name = item.name.split(".")
      , $elem, value, model, $other;
    $elem = this.options.$content.find("[name='" + item.name + "']:not(isolate-form *)");
    model = $elem.attr("model");

    if (model) {
      if (item.value instanceof Array) {
        value = can.map(item.value, function(id) {
          return CMS.Models.get_instance(model, id);
        });
      } else {
        value = CMS.Models.get_instance(model, item.value);
      }
    } else if ($elem.is("[type=checkbox]")) {
      value = $elem.is(":checked");
    } else {
      value = item.value;
    }

    if ($elem.is("[null-if-empty]") && (!value || value.length)) {
      value = null;
    }

    if ($elem.is("[data-binding]") && $elem.is("[type=checkbox]")) {
      can.map($elem, function(el){
        if(el.value != value.id) {
          return;
        }
        if ($(el).is(":checked")) {
          instance.mark_for_addition($elem.data("binding"), value);
        } else {
          instance.mark_for_deletion($elem.data("binding"), value);
        }
      });
      return;
    } else if($elem.is("[data-binding]")) {
      can.each(can.makeArray($elem[0].options), function(opt) {
        instance.mark_for_deletion($elem.data("binding"), CMS.Models.get_instance(model, opt.value));
      });
      if (value.push) {
        can.each(value, $.proxy(instance, "mark_for_addition", $elem.data("binding")));
      } else {
        instance.mark_for_addition($elem.data("binding"), value);
      }
    }

    if (name.length > 1) {
<<<<<<< HEAD
      if (can.isArray(value)) {
=======
      if(can.isArray(value)) {
>>>>>>> 91ec3a5f
        value = new can.Observe.List(can.map(value, function(v) { return new can.Observe({}).attr(name.slice(1).join("."), v); }));
      } else {
        if($elem.is("[data-lookup]")) {
          if(!value) {
            value = null;
          } else {
            // Setting a "lookup field is handled in the autocomplete() method"
            return;
          }
        } else if (name[name.length - 1] === "date") {
          name.pop(); //date is a pseudoproperty of datetime objects
          if(!value) {
            value = null;
          } else {
            value = this.options.model.convert.date(value);
            $other = this.options.$content.find("[name='" + name.join(".") + ".time']:not(isolate-form *)");
            if($other.length) {
              value = moment(value).add(parseInt($other.val(), 10)).toDate();
            }
          }
        } else if (name[name.length - 1] === "time") {
          name.pop(); //time is a pseudoproperty of datetime objects
          value = moment(this.options.instance.attr(name.join("."))).startOf("day").add(parseInt(value, 10)).toDate();
        } else {
          value = new can.Observe({}).attr(name.slice(1).join("."), value);
        }
      }
    }

    value = value && value.serialize ? value.serialize() : value;
    if ($elem.is('[data-list]')) {
      var list_path = name.slice(0, name.length-1).join(".")
        , cur = instance.attr(list_path)
        ;
      if (!cur || !(cur instanceof can.Observe.List)) {
        instance.attr(list_path, []);
        cur = instance.attr(list_path);
      }
      value = value || [];
      cur.splice.apply(cur, [0, cur.length].concat(value));
    } else {
      if (name[0] === "custom_attributes") {
        instance.custom_attributes.attr(name[1], value[name[1]]);
      } else if(name[0] !== "people") {
        instance.attr(name[0], value);
      }
    }
    this.setup_wysihtml5(); // in case the changes in values caused a new wysi box to appear.
  }

  , "[data-before], [data-after] change" : function(el, ev) {
    var start_date = el.datepicker('getDate');
    this.element.find("[name=" + el.data("before") + "]").datepicker({changeMonth: true, changeYear: true}).datepicker("option", "minDate", start_date);
    this.element.find("[name=" + el.data("after") + "]").datepicker({changeMonth: true, changeYear: true}).datepicker("option", "maxDate", start_date);
  }

  , "{$footer} a.btn[data-toggle='modal-submit-addmore'] click" : function(el, ev){
    if (el.hasClass('disabled')) {
      return;
    }
    this.options.attr("add_more", true);
    this.save_ui_status();
    this.triggerSave(el, ev);
  }

  , "{$footer} a.btn[data-toggle='modal-submit'] click" : function(el, ev){
    if (el.hasClass('disabled')) {
      return;
    }
    this.options.attr("add_more", false);
    this.triggerSave(el, ev);
  }

  , "{$content} a.field-hide click" : function(el, ev) { //field hide
    var $el = $(el),
      $hidable = $el.closest('[class*="span"].hidable'),
      $innerHide = $el.closest('[class*="span"]').find('.hidable'),
      $showButton = $(this.element).find('#formRestore'),
      $hideButton = $(this.element).find('#formHide');

      $el.closest('.inner-hide').addClass('inner-hidable');
      //$hidable.hide();
      $hidable.addClass("hidden");
      this.options.reset_visible = true;
      //update ui array
      var ui_unit = $hidable.find('[tabindex]');
      var i, tab_value;
      for (i = 0; i < ui_unit.length; i++) {
        tab_value = $(ui_unit[i]).attr('tabindex');
        if(tab_value > 0) {
          this.options.ui_array[tab_value-1] = 1;
          $(ui_unit[i]).attr('tabindex', '-1');
          $(ui_unit[i]).attr('uiindex', tab_value);
        }
      }

      for(i=0; i < $el.closest('.hide-wrap.hidable').find('.inner-hidable').length; i++) {
        if(i == 1) {
          $el.closest('.inner-hide').parent('.hidable').addClass("hidden");
        }
      }

      $hideButton.hide();
      $showButton.show();
      return false;
  }

  , "{$content} #formHide click" : function(el, ev) {
    var ui_arr_length = this.options.ui_array.length;
    for(var i = 0; i < ui_arr_length; i++) {
      this.options.ui_array[i] = 0;
    }
    var $showButton = $(this.element).find('#formRestore');
    this.options.reset_visible = true;

    var $hidables = $(this.element).find(".hidable");
    $hidables.addClass("hidden");
    $(this.element).find('.inner-hide').addClass('inner-hidable');

    //Set up the hidden elements index to 1
    var hidden_elements = $hidables.find('[tabindex]');
    for(var i = 0; i < hidden_elements.length; i++) {
      var tab_value = $(hidden_elements[i]).attr('tabindex');
      //The UI array index start from 0, and tab-index/io-index is from 1
      if(tab_value > 0){
        this.options.ui_array[tab_value-1] = 1;
        $(hidden_elements[i]).attr('tabindex', '-1');
        $(hidden_elements[i]).attr('uiindex', tab_value);
      }
    }

    el.hide();
    $showButton.show();
    return false;
  }

  , "{$content} #formRestore click" : function(el, ev) {
    //Update UI status array to initial state
    var ui_arr_length = this.options.ui_array.length;
    for(var i = 0; i < ui_arr_length; i++) {
      this.options.ui_array[i] = 0;
    }

    //Set up the correct tab index for tabbing
    //Get all the ui elements with 'uiindex' set to original tabindex
    //Restore the original tab index
    var $form = $(this.element).find('form');
    var uiElements = $form.find('[uiindex]');
    for (var i = 0; i < uiElements.length; i++) {
      var $el = $(uiElements[i]);
      var tab_val = $el.attr('uiindex');
      $el.attr('tabindex', tab_val);
    }

    var $hideButton = $(this.element).find('#formHide');
    this.options.reset_visible = false;
    $(this.element).find(".hidden").removeClass("hidden");
    $(this.element).find('.inner-hide').removeClass('inner-hidable');
    el.hide();
    $hideButton.show();
    return false
  }

  , save_ui_status : function(){}

  , restore_ui_status : function(){
    //walk through the ui_array, for the one values,
    //select the element with tab index and hide it

    if(this.options.reset_visible){//some elements are hidden
      var $selected,
          str,
          tabindex,
          $form = $(this.element).find('form');
      for (var i = 0; i < this.options.ui_array.length; i++){
        if(this.options.ui_array[i] == 1){
          tabindex = i+1;
          str = '[tabindex=' + tabindex + ']';
          $selected = $form.find(str);
          $selected.closest('.hidable').addClass('hidden');
          $selected.attr('uiindex', tabindex);
          $selected.attr('tabindex', '-1');
        }
      }

      if($selected){
        var $hideButton = $selected.closest('.modal-body').find('#formHide'),
          $showButton = $selected.closest('.modal-body').find('#formRestore');

        $hideButton.hide();
        $showButton.show();
      }
      return false;
    }

  }
  //make buttons non-clickable when saving, make it disable afterwards
  ,  bindXHRToButton_disable : function(xhr, el, newtext, disable) {
      // binding of an ajax to a click is something we do manually
      var $el = $(el),
          oldtext = $el.text();

      if (newtext) {
        $el[0].innerHTML = newtext;
      }
      $el.addClass("disabled pending-ajax");
      if (disable !== false) {
        $el.attr("disabled", true);
      }
      xhr.always(function() {
        // If .text(str) is used instead of innerHTML, the click event may not fire depending on timing
        if ($el.length) {
          $el.removeAttr("disabled").removeClass("pending-ajax")[0].innerHTML = oldtext;
        }
      });
    }

  //make buttons non-clickable when saving
  , bindXHRToBackdrop : function(xhr, el, newtext, disable) {
      // binding of an ajax to a click is something we do manually

      var $el = $(el)
      , oldtext = $el.text();
      var alt;

      var myel = "<div ";
      //if(newtext) {
      //  $el[0].innerHTML = newtext;
      //}
      $el.addClass("disabled pending-ajax");
      if (disable !== false) {
        $el.attr("disabled", true);
      }
      xhr.always(function() {
        // If .text(str) is used instead of innerHTML, the click event may not fire depending on timing
        $el.removeAttr("disabled").removeClass("disabled pending-ajax");//[0].innerHTML = oldtext;
      });

    }

  , triggerSave : function(el, ev) {
    var ajd,
        save_close_btn = this.element.find("a.btn[data-toggle=modal-submit]"),
        save_addmore_btn = this.element.find("a.btn[data-toggle=modal-submit-addmore]"),
        modal_backdrop = this.element.data("modal_form").$backdrop;

    // Normal saving process
    if (el.is(':not(.disabled)')) {
      ajd = this.save_instance(el, ev);

      if(this.options.add_more) {
        if(ajd) {
          this.bindXHRToButton_disable(ajd, save_close_btn);
          this.bindXHRToButton_disable(ajd, save_addmore_btn);

          this.bindXHRToBackdrop(ajd, modal_backdrop, "Saving, please wait...");
        }
      }
      else {
        if(ajd) {
          this.bindXHRToButton(ajd, save_close_btn, "Saving, please wait...");
          this.bindXHRToButton(ajd, save_addmore_btn);
        }
      }

    }
    // Queue a save if clicked after verifying the email address
    else if (this._email_check) {
      this._email_check.done(function(data) {
        if (data.length != null)
          data = data[0];
        if (data) {
          setTimeout(function() {
            delete that._email_check;
            el.trigger('click');
          }, 0);
        }
      });
    }
  }

  , new_instance: function (data) {
    var params = this.find_params(),
        new_instance;
    new_instance = new this.options.model(params);
    new_instance.attr('_suppress_errors', true)
        .attr('custom_attribute_definitions', this.options.instance.custom_attribute_definitions)
        .attr('custom_attributes', new can.Map());

    // Reset custom attribute values manually
    can.each(new_instance.custom_attribute_definitions, function(definition) {
      var element = this.element.find('[name="custom_attributes.' + definition.id + '"]');
      if (definition.attribute_type === 'Checkbox') {
        element.attr('checked', false);
      } else if (definition.attribute_type === 'Rich Text') {
        element.data("wysihtml5").editor.clear();
      } else {
        element.val('');
      }
    }, this);

    $.when(this.options.attr('instance', new_instance))
      .done (function() {
        // If the modal is closed early, the element no longer exists
        if (this.element) {
          var $form = $(this.element).find('form');
          $form.trigger('reset');
          // This is to trigger `focus_first_element` in modal_ajax handling
          this.element.trigger("loaded");
        }
        this.options.instance._transient || this.options.instance.attr("_transient", new can.Observe({}));
        this.options.instance.form_preload && this.options.instance.form_preload(this.options.new_object_form);
      }.bind(this))
      .then(this.proxy("apply_object_params"))
      .then(this.proxy("serialize_form"))
      .then(this.proxy("autocomplete"));

    this.restore_ui_status();
  }

  , "save_instance" : function(el, ev) {
      var that = this,
        instance = this.options.instance,
        ajd,
        instance_id = instance.id;

      if (instance.errors()) {
        instance.removeAttr("_suppress_errors");
        return;
      }

      this.serialize_form();

      // Special case to handle context outside the form itself
      // - this avoids duplicated change events, and the API requires
      //   `context` to be present even if `null`, unlike other attributes
      if (!instance.context) {
        instance.attr('context', { id: null });
      }

      this.disable_hide = true;
      ajd = instance.save().done(function(obj) {
        function finish() {
          delete that.disable_hide;
          if (that.options.add_more) {
            that.new_instance();
          } else {
            that.element.trigger("modal:success", [obj, {map_and_save: $("#map-and-save").is(':checked')}]).modal_form("hide");
            that.update_hash_fragment();
          }
        }

        // If this was an Objective created directly from a Section, create a join
        var params = that.options.object_params;
        if (obj instanceof CMS.Models.Objective && params && params.section) {
          new CMS.Models.SectionObjective({
            objective: obj
            , section: CMS.Models.Section.findInCacheById(params.section.id)
            , context: { id: null }
          }).save().done(function(){
            $(document.body).trigger("ajax:flash",
                { success : "Objective mapped successfully." });
            finish();
          });
        } else {
          var type = obj.type ? can.spaceCamelCase(obj.type) : '',
              name = obj.title ? obj.title : '',
              msg;
          if(instance_id === undefined) { //new element
            if(obj.is_declining_review && obj.is_declining_review == '1') {
              msg = "Review declined";
            } else if (name) {
              msg = "New " + type + " <span class='user-string'>" + name + "</span>" + " added successfully.";
            } else {
              msg = "New " + type + " added successfully.";
            }
          } else {
            msg = "<span class='user-string'>" + name + "</span>" + " modified successfully.";
          }
          $(document.body).trigger("ajax:flash", { success : msg });
          finish();
        }
      }).fail(function(xhr, status) {
        if(!instance.errors()) {
          $(document.body).trigger("ajax:flash", { error : xhr.responseText });
        }
        delete that.disable_hide;
      });
      return ajd;
  }

  , " ajax:flash" : function(el, ev, mesg) {
    var that = this;
    this.options.$content.find(".flash").length || that.options.$content.prepend("<div class='flash'>");

    ev.stopPropagation();

    can.each(["success", "warning", "error", "progress"], function(type) {
      var tmpl;
      if(mesg[type]) {
        tmpl = '<div class="alert alert-'
        + type
        +'"><a href="#" class="close" data-dismiss="alert">&times;</a><span>'
        + mesg[type]
        + '</span></div>';
        that.options.$content.find(".flash").append(tmpl);
      }
    });
  }

  , "{instance} destroyed" : " hide"

  , " hide" : function(el, ev) {
      if(this.disable_hide) {
        ev.stopImmediatePropagation();
        ev.stopPropagation();
        ev.preventDefault();
        return false;
      }
      if (this.options.instance) {
        delete this.options.instance._pending_joins;
      }
      if (this.options.instance instanceof can.Model
          // Ensure that this modal was hidden and not a child modal
          && ev.target === this.element[0]
          && !this.options.skip_refresh
          && !this.options.instance.isNew()) {
        this.options.instance.refresh().then(this.proxy("open_created"));
      }
    }

  , open_created : function() {
    var instance = this.options.instance;
    if (instance instanceof CMS.Models.Response) {
      // Open newly created responses
      var object_type = instance.constructor.table_singular;
      $('[data-object-id="'+instance.id+'"][data-object-type="'+object_type+'"]')
        .find('.openclose').click().openclose("open");
    }
  }

  , destroy : function() {
    if(this.options.model && this.options.model.cache) {
      delete this.options.model.cache[undefined];
    }
    this._super && this._super.apply(this, arguments);
    if(this.options.instance && this.options.instance._transient) {
      this.options.instance.removeAttr("_transient");
    }
  }

  , should_update_hash_fragment: function () {
    var $trigger = this.options.$trigger;

    if (!$trigger) {
      return false;
    }
    return !$trigger.closest('.modal, .cms_controllers_info_pin').length;
  }

  , update_hash_fragment: function () {
    if (!this.should_update_hash_fragment()) return;

    var hash = window.location.hash.split('/')[0],
        tree_controller = this.options
            .$trigger
            .closest(".cms_controllers_tree_view_node")
            .control();

    hash += [tree_controller
             ? tree_controller.hash_fragment()
             : "",
             this.options.instance.hash_fragment()].join('/');

    window.location.hash = hash;
  }
});


/*
  Below this line we're defining a can.Component, which is in this file
  because it works in tandem with the modals form controller.

  The purpose of this component is to allow for pending adds/removes of connected
  objects while the modal is visible.  On save, the actual pending actions will
  be resolved and we won't worry about the transient state we use anymore.
*/
can.Component.extend({
  tag: "ggrc-modal-connector",
  // <content> in a component template will be replaced with whatever is contained
  //  within the component tag.  Since the views for the original uses of these components
  //  were already created with content, we just used <content> instead of making
  //  new view template files.
  template: "<isolate-form><content/></isolate-form>",
  scope: {
    parent_instance: null,
    instance: null,
    instance_attr: '@',
    source_mapping: '@',
    source_mapping_source: '@',
    mapping: '@',
    attributes: {},
    // the following are just for the case when we have no object to start with,
    changes: []
  },
  events: {
    init: function() {
      var that = this,
          key;

      this.scope.attr("controller", this);

      if (!this.scope.instance) {
        this.scope.attr("deferred", true);
      } else if (this.scope.instance.reify) {
        this.scope.attr("instance", this.scope.instance.reify());
      }

      if (!this.scope.source_mapping) {
        this.scope.attr("source_mapping", this.scope.mapping);
      }
      if (!this.scope.source_mapping_source) {
        this.scope.source_mapping_source = 'instance';
      }
      if (this.scope[this.scope.source_mapping_source]) {
        this.scope[this.scope.source_mapping_source]
        .get_binding(this.scope.source_mapping)
        .refresh_instances()
        .then(function (list) {
          that.scope.attr("list", can.map(list, function (binding) {
                return binding.instance;
              }));
        });
        //this.scope.instance.attr("_transient." + this.scope.mapping, this.scope.list);
      } else {
        key = this.scope.instance_attr + "_" + (this.scope.mapping || this.scope.source_mapping);
        if (!this.scope.parent_instance._transient[key]) {
          this.scope.attr("list", []);
          this.scope.parent_instance.attr(
            "_transient." + key,
            this.scope.list
            );
        } else {
          this.scope.attr("list", this.scope.parent_instance._transient[key]);
        }
      }

      this.options.parent_instance = this.scope.parent_instance;
      this.options.instance = this.scope.instance;
      setTimeout(this.set_user_as_owner.bind(this), 0);
      this.on();
    },
    set_user_as_owner: function () {
      // Workaround so we render pre-defined users.
      if (~['owners'].indexOf(this.scope.mapping) && this.scope.list && !this.scope.list.length) {
        var person = CMS.Models.Person.findInCacheById(GGRC.current_user.id);
        this.scope.instance.mark_for_addition(this.scope.mapping, person, {});
        this.scope.list.push(person);
      }
    },
    deferred_update: function () {
      var that = this,
          changes = this.scope.changes;

      if (changes.length) {
        return;
      }
      this.scope.attr("instance", this.scope.attr("parent_instance").attr(this.scope.instance_attr).reify());
      can.each(
        changes,
        function(item) {
          var mapping = that.scope.mapping || GGRC.Mappings.get_canonical_mapping_name(that.scope.instance.constructor.shortName, item.what.constructor.shortName);

          if (item.how === "add") {
            that.scope.instance.mark_for_addition(mapping, item.what, item.extra);
          } else {
            that.scope.instance.mark_for_deletion(mapping, item.what);
          }
        }
      );
      return that.scope.instance.constructor.resolve_deferred_bindings(that.scope.instance);
    },
    "{parent_instance} updated": "deferred_update",
    "{parent_instance} created": "deferred_update",
    // this works like autocomplete_select on all modal forms and
    // descendant class objects.
    autocomplete_select : function(el, event, ui) {
      var mapping, extra_attrs;

      extra_attrs = can.reduce(this.element.find("input:not([data-mapping], [data-lookup])").get(), function(attrs, el) {
        attrs[$(el).attr("name")] = $(el).val();
        return attrs;
      }, {});
      if (this.scope.deferred) {
        this.scope.changes.push({ what: ui.item, how: "add", extra: extra_attrs });
      } else {
        mapping = this.scope.mapping || GGRC.Mappings.get_canonical_mapping_name(this.scope.instance.constructor.shortName, ui.item.constructor.shortName);
        this.scope.instance.mark_for_addition(mapping, ui.item, extra_attrs);
      }
      function doesExist(arr, owner) {
        if (!arr || !arr.length) {
          return false;
        }
        return !!~can.inArray(owner.id, $.map(arr, function (item) {
          return item.id;
        }));
      }

      // If it's owners and user isn't pre-added
      if (!(~['owners'].indexOf(this.scope.mapping) && doesExist(this.scope.list, ui.item))) {
        this.scope.list.push(ui.item);
      }
      this.scope.attr('show_new_object_form', false);
    },
    '[data-toggle=unmap] click': function (el, ev) {
      ev.stopPropagation();
      can.map(el.find('.result'), function (result_el) {
        var obj = $(result_el).data('result'),
            len = this.scope.list.length,
            mapping;

        if (this.scope.deferred) {
          this.scope.changes.push({ what: obj, how: "remove" });
        } else {
          mapping = this.scope.mapping || GGRC.Mappings.get_canonical_mapping_name(this.scope.instance.constructor.shortName, obj.constructor.shortName);
          this.scope.instance.mark_for_deletion(mapping, obj);
        }
        for (; len >= 0; len--) {
          if (this.scope.list[len] === obj) {
            this.scope.list.splice(len, 1);
          }
        }
      }.bind(this));
    },
    "input[null-if-empty] change" : function(el) {
      if (!el.val()) {
        this.scope.attributes.attr(el.attr("name"), null);
      }
    },
    "input keyup" : function(el, ev) {
      ev.stopPropagation();
    },
    "input, textarea, select change" : function(el, ev) {
        this.scope.attributes.attr(el.attr("name"), el.val());
    },

    "input:not([data-lookup], [data-mapping]), textarea keyup" : function(el, ev) {
      if (el.prop('value').length == 0 ||
        (typeof el.attr('value') !== 'undefined' && el.attr('value').length == 0)) {
        this.scope.attributes.attr(el.attr("name"), el.val());
      }
    },
    "a[data-toggle=submit]:not(.disabled) click": function(el, ev) {
      var obj, mapping,
          that = this,
          binding = this.scope.instance.get_binding(this.scope.mapping),
          extra_attrs = can.reduce(
                          this.element
                          .find("input:not([data-mapping], [data-lookup])")
                          .get(),
                          function(attrs, el) {
                            if ($(el).attr("model")) {
                              attrs[$(el).attr("name")] = CMS.Models[$(el).attr("model")].findInCacheById($(el).val());
                            } else {
                              attrs[$(el).attr("name")] = $(el).val();
                            }
                            return attrs;
                          }, {});

      ev.stopPropagation();

      extra_attrs[binding.loader.object_attr] = this.scope.instance;
      if(binding.loader instanceof GGRC.ListLoaders.DirectListLoader) {
        obj = new CMS.Models[binding.loader.model_name](extra_attrs);
      } else {
        obj = new CMS.Models[binding.loader.option_model_name](extra_attrs);
      }

      if (that.scope.deferred) {
        that.scope.changes.push({ what: obj, how: "add", extra: extra_attrs });
      } else {
        mapping = that.scope.mapping || GGRC.Mappings.get_canonical_mapping_name(that.scope.instance.constructor.shortName, obj.constructor.shortName);
        that.scope.instance.mark_for_addition(mapping, obj, extra_attrs);
      }
      that.scope.list.push(obj);
      that.scope.attr("attributes", {});
    },
    "a[data-object-source] modal:success": function(el, ev, data) {
      var mapping,
          that = this;
      ev.stopPropagation();

      can.each(data.arr || [data], function(obj) {

        if (that.scope.deferred) {
          that.scope.changes.push({ what: obj, how: "add" });
        } else {
          mapping = that.scope.mapping || GGRC.Mappings.get_canonical_mapping_name(that.scope.instance.constructor.shortName, obj.constructor.shortName);
          that.scope.instance.mark_for_addition(mapping, obj);
        }
        that.scope.list.push(obj);
      });
    },
    ".ui-autocomplete-input modal:success" : function(el, ev, data, options) {
      var that = this,
          extra_attrs = can.reduce(
                          this.element
                          .find("input:not([data-mapping], [data-lookup])")
                          .get(),
                          function(attrs, el) {
                            if ($(el).attr("model")) {
                              attrs[$(el).attr("name")] = CMS.Models[$(el).attr("model")].findInCacheById($(el).val());
                            } else {
                              attrs[$(el).attr("name")] = $(el).val();
                            }
                            return attrs;
                          }, {});

      can.each(data.arr || [data], function(obj) {
        var mapping;
        if (that.scope.deferred) {
          that.scope.changes.push({ what: obj, how: "add", extra: extra_attrs });
        } else {
          mapping = that.scope.mapping || GGRC.Mappings.get_canonical_mapping_name(that.scope.instance.constructor.shortName, obj.constructor.shortName);
          that.scope.instance.mark_for_addition(mapping, obj, extra_attrs);
        }
        that.scope.list.push(obj);
        that.scope.attr("attributes", {});
      });
    }
  },
  helpers: {
    // Mapping-based autocomplete selectors use this helper to
    //  attach the mapping autocomplete ui widget.  These elements should
    //  be decorated with data-mapping attributes.
    mapping_autocomplete : function(options) {
      return function(el) {
        var $el = $(el);
        $el.ggrc_mapping_autocomplete({
          controller : options.contexts.attr("controller"),
          model : $el.data("model"),
          mapping : false
        });
      };
    }
  },
});

})(window.can, window.can.$);<|MERGE_RESOLUTION|>--- conflicted
+++ resolved
@@ -88,14 +88,6 @@
       .then(this.proxy("autocomplete"));
   }
 
-<<<<<<< HEAD
-  , apply_object_params : function() {
-    var self = this;
-    if (this.options.object_params)
-      this.options.object_params.each(function(value, key) {
-        self.set_value({ name: key, value: value });
-      });
-=======
   , apply_object_params: function () {
     if (!this.options.object_params) {
       return;
@@ -103,7 +95,6 @@
     this.options.object_params.each(function(value, key) {
       this.set_value({ name: key, value: value });
     }, this);
->>>>>>> 91ec3a5f
   }
 
   , "input[data-lookup] focus" : function(el, ev) {
@@ -418,11 +409,7 @@
     }
 
     if (name.length > 1) {
-<<<<<<< HEAD
       if (can.isArray(value)) {
-=======
-      if(can.isArray(value)) {
->>>>>>> 91ec3a5f
         value = new can.Observe.List(can.map(value, function(v) { return new can.Observe({}).attr(name.slice(1).join("."), v); }));
       } else {
         if($elem.is("[data-lookup]")) {
