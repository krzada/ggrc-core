/*!
    Copyright (C) 2013 Google Inc., authors, and contributors <see AUTHORS file>
    Licensed under http://www.apache.org/licenses/LICENSE-2.0 <see LICENSE file>
    Created By: brad@reciprocitylabs.com
    Maintained By: brad@reciprocitylabs.com
*/

//= require can.jquery-all

function _firstElementChild(el) {
  if (el.nodeType === Node.DOCUMENT_FRAGMENT_NODE) {
    for (i=0; i<el.childNodes.length; i++) {
      if (el.childNodes[i].nodeType !== Node.TEXT_NODE)
        return el.childNodes[i];
    }
  } else {
    return el;
  }
}


function _display_tree_subpath(el, path) {
  var rest = path.split("/")
    , type = rest.shift()
    , id = rest.shift()
    , selector = "[data-object-type=" + type + "][data-object-id=" + id + "]"
    , $node
    , $next_node
    , node_controller;
    ;

  rest = rest.join("/");

  if (type || id) {
    $node = el.find(selector);
    //  Try to scroll the element into view by scrolling the *next* element in,
    //  then possibly backing up to scro
    //  Find nearest next element,
    $next_node = $node.closest(':has(+)').next();

    if ($next_node[0] && $next_node[0].scrollIntoView) {
      $next_node[0].scrollIntoView();
    }

    if ($node[0] && $node[0].scrollIntoView) {
      $node[0].scrollIntoView();
    }

    node_controller = $node.control();
    if (node_controller && node_controller.display_path) {
      return node_controller.display_path(rest);
    }
    else {
      //  TODO: `resolve` or `reject` if path isn't found?
      return new $.Deferred().resolve();
    }
  }
  else {
    return new $.Deferred().resolve();
  }
}


can.Observe("can.Observe.TreeOptions", {
  defaults : {
    instance : undefined
    , parent : null
    , children_drawn : false
  }
}, {
  // init : function() {
  //   this.bind("child_options.*.list", function(ev, newVal) {
  //     this.attr("children_drawn", !newVal.length)
  //     .attr("children_drawn", !!newVal.length);
  //   });
  // }
});

can.Control("CMS.Controllers.TreeLoader", {
  defaults : {}
}, {
  init_spinner: function() {
    var spinner
      , $spinner
      , $spinner_li
      , $footer = this.element.children('.tree-footer').first()
      ;

    if (this.element) {
      // Only show the spinner if this is the last subtree
      // FIXME: This spinner will disappear when this list is completely
      //   loaded, even if other lists are still pending.
      if (this.element.next().length > 0)
        return;

      spinner = new Spinner({
          "radius": 4
        , "length": 4
        , "width": 2
        }).spin();
      $spinner = $(spinner.el);
      $spinner_li = $('<li class="tree-footer tree-item tree-spinner" />');
      $spinner_li.append($spinner);
      $spinner.css({
          display: 'inline-block'
        , paddingLeft: '20px'
        , left: '10px'
        , top: '-4px'
      });
      // Admin dashboard
      if ($footer.length == 0 && this.element.children('.tree-structure').length > 0) {
        this.element.children('.tree-structure').append($spinner_li);
      }
      // My Work
      else if($footer.length == 0){
        this.element.append($spinner_li);
      }
      else {
        $footer.before($spinner_li);
      }
    }
  }
  , prepare: function() {
    var that = this;

    if (this._prepare_deferred)
      return this._prepare_deferred;

    this._prepare_deferred = new $.Deferred();
    this._prepare_deferred.resolve();

    this._attached_deferred.then(function() {
      if (that.element) {
        that.element.trigger("updateCount", 0)
        if (that.options.allow_reading) {
          that.init_count();
        }
      }
    });

    return this._prepare_deferred;
  }
  , display: function() {
      var that = this
        , tracker_stop = GGRC.Tracker.start(
            "TreeView", "display", this.options.model.shortName)
        ;

      if (this._display_deferred) {
        return this._display_deferred;
      }

      this._display_deferred = $.when(this._attached_deferred, this.prepare());

      this._display_deferred = this._display_deferred.then(this._ifNotRemoved(function() {
        return $.when(that.fetch_list(), that.init_view())
          .then(that._ifNotRemoved(that.proxy("draw_list")));
      })).done(tracker_stop);

      return this._display_deferred;
    }
  , draw_list : function(list) {
    if (this._draw_list_deferred)
      return this._draw_list_deferred;
    this._draw_list_deferred = new $.Deferred();
    if (this.element && !this.element.closest('body').length)
      return;

    var that = this
      , refresh_queue = new RefreshQueue();

    if(list) {
      list = list.length == null ? new can.Observe.List([list]) : list;
    } else {
      list = this.options.list;
    }

    if(!this.element)
      return;  //controller has been destroyed

    if(!this.options.original_list) {
      this.options.attr("original_list", list);
    }
    this.options.attr("list", []);
    this.on();

    var temp_list = [];
    can.each(list, function(v, i) {
      var item = that.prepare_child_options(v);
      temp_list.push(item);
      if(!item.instance.selfLink) {
        refresh_queue.enqueue(v.instance);
      }
    });

    temp_list = can.map(temp_list, function(o) { if (o.instance.selfLink) return o; })
    this._draw_list_deferred = this.enqueue_items(temp_list);
    return this._draw_list_deferred;
  }
  , _loading_started: function() {
      if (!this._loading_deferred) {
        this._loading_deferred = new $.Deferred();
        this.init_spinner();
        this.element.trigger("loading");
      }
    }

  , _loading_finished: function() {
      var loading_deferred;
      if (this._loading_deferred) {
        this.element.trigger("loaded");
        this.element.find(".tree-spinner").remove();
        loading_deferred = this._loading_deferred;
        this._loading_deferred = null;
        loading_deferred.resolve();
      }
    }

  , enqueue_items: function(items) {
      var that = this
        , processChunk;

      if (!items || items.length == 0) {
        return new $.Deferred().resolve();
      }

      if (!this._pending_items) {
        this._pending_items = [];
        this._loading_started();
      }

      this._pending_items.push.apply(this._pending_items, items);
      this._pending_items_ms = Date.now();

      processChunk = function() {
        if (!that._pending_items) {
          return;
        }
        var chunk = that._pending_items.splice(0, 5);
        that.insert_items(chunk);
        if (that._pending_items.length > 0) {
          setTimeout(that._ifNotRemoved(processChunk), 100);
        }
        else {
          that._pending_items = null;
          setTimeout(that._ifNotRemoved(function() {
            if (!that._pending_items) {
              that._loading_finished();
            }
          }), 200);
        }
      };

      setTimeout(this._ifNotRemoved(processChunk), 100);

      return this._loading_deferred;
    }

  , insert_items: function(items) {
      var that = this
        , prepped_items = []
        ;

      can.each(items, function(item) {
        var prepped = that.prepare_child_options(item);
        if (prepped.instance.selfLink) {
          prepped_items.push(prepped);
        }
      });

      if (prepped_items.length > 0) {
        this.options.list.push.apply(this.options.list, prepped_items);
        this.add_child_lists(prepped_items);
      }
    }
});

CMS.Controllers.TreeLoader("CMS.Controllers.TreeView", {
  //static properties
  defaults : {
    model : null
    , header_view : null
    , show_view : null
    , footer_view : null
    , parent : null
    , list : null
    , single_object : false
    , find_params : {}
    , start_expanded : false //true
    , draw_children : true
    , find_function : null
    , options_property : "tree_view_options"
    , allow_reading : true
    , allow_mapping : true
    , allow_creating : true
    , child_options : [] //this is how we can make nested configs. if you want to use an existing
    //example child option :
    // { property : "controls", model : CMS.Models.Control, }
    // { parent_find_param : "system_id" ... }
  }
  , do_not_propagate : [
        "header_view", "footer_view", "list", "original_list", "single_object"
      , "find_function", "find_all_deferred"
      ]
}, {
  //prototype properties
  setup : function(el, opts) {
    var that = this;
    typeof this._super === "function" && this._super.apply(this, [el]);
    if(opts instanceof can.Observe) {

      this.options = opts;
      if (typeof(this.options.model) === "string")
        this.options.attr("model", CMS.Models[this.options.model]);
      if(this.options.model) {
        can.each(this.options.model[opts.options_property || this.constructor.defaults.options_property], function(v, k) {
          that.options.hasOwnProperty(k) || that.options.attr(k, v);
        });
      }
      can.each(this.constructor.defaults, function(v, k) {
        that.options.hasOwnProperty(k) || that.options.attr(k, v);
      });
    } else {
      if (typeof(opts.model) === "string")
        opts.model = CMS.Models[opts.model];
      this.options = new can.Observe(this.constructor.defaults).attr(opts.model ? opts.model[opts.options_property || this.constructor.defaults.options_property] : {}).attr(opts);
    }
  }

  , init : function(el, opts) {
    this.element.uniqueId();
    var that = this;

    if('parent_instance' in opts && 'status' in opts.parent_instance){
      var setAllowMapping = function(){
        var is_accepted = opts.parent_instance.attr('status') === 'Accepted'
          , admin = Permission.is_allowed("__GGRC_ADMIN__")
          ;
        that.options.attr("allow_mapping_or_creating", (admin || !is_accepted) &&
            (that.options.allow_mapping || that.options.allow_creating));
      }
      setAllowMapping();
      opts.parent_instance.bind('change', setAllowMapping);
    }
    else{
      this.options.attr("allow_mapping_or_creating",
        this.options.allow_mapping || this.options.allow_creating);
    }

    // Override nested child options for allow_* properties
    var allowed = {};
    this.options.each(function(item, prop) {
      if (prop.indexOf('allow') === 0 && item === false)
        allowed[prop] = item;
    });
    this.options.attr('child_options', this.options.child_options.slice(0));
    can.each(this.options.child_options, function(options, i) {
      that.options.child_options.attr(i, new can.Observe(can.extend(options.attr(), allowed)));
    });

    this._attached_deferred = new $.Deferred();
    if (this.element && this.element.closest('body').length)
      this._attached_deferred.resolve();
  }

  , " inserted": function() {
      this._attached_deferred.resolve();
    }

  , init_view : function() {
      var that = this
        , dfds = []
        ;

      if(this.options.header_view) {
        dfds.push(
          can.view(this.options.header_view, $.when(this.options)).then(
            this._ifNotRemoved(function(frag) {
              that.element.prepend(frag);
            })
          ));
      }

      // Init the spinner if items need to be loaded:
      dfds.push(this.init_count().then(function(count) {
        if (count())
          that._loading_started();
        else
          that.element.trigger("loaded");
      }));

      if(this.options.footer_view) {
        dfds.push(
          can.view(this.options.footer_view, this.options,
            this._ifNotRemoved(function(frag) {
              that.element.append(frag);
            })
          ));
      }

      return $.when.apply($.when, dfds);
    }

  , init_count : function() {
      var self = this
        ;

      if (this.get_count_deferred)
        return this.get_count_deferred;

      if (this.options.parent_instance && this.options.mapping) {
        this.get_count_deferred =
          this.options.parent_instance.get_list_counter(this.options.mapping);
      } else if (this.options.list_loader) {
        this.get_count_deferred =
          this.options.list_loader(this.options.parent_instance)
            .then(function(list) {
              return can.compute(function() {
                return list.attr("length");
              });
            });
      }
      if (this.get_count_deferred) {
<<<<<<< HEAD
        this.get_count_deferred.then(this._ifNotRemoved(function(count) {
          self._count = count;
          self.element.trigger("updateCount", count());
          count.bind("change", self._ifNotRemoved(function() {
            self.element.trigger("updateCount", count());
          }));
        }));
=======
        this.get_count_deferred.then(function(count) {
          self.element && self.element.trigger("updateCount", count());
          count.bind("change", function() {
            self.element && self.element.trigger("updateCount", count());
          });
        });
      } else {
        // FIXME: Does this ever happen?
        this.get_count_deferred = new $.Deferred();
        this.get_count_deferred.resolve(function() { return 0; });
>>>>>>> 4fcad07c
      }
      return this.get_count_deferred;
    }

  , fetch_list : function() {
    var find_function;
    if (this.find_all_deferred) {
      //  Skip, because already done, e.g., display() already called
      return this.find_all_deferred;
    } /*else if (can.isFunction(this.options.find_params)) {
      this.options.list = this.options.find_params();
      this.draw_list();
    } */else {
      if(can.isEmptyObject(this.options.find_params.serialize())) {
        this.options.find_params.attr(
          "id", this.options.parent_instance ? this.options.parent_instance.id : undefined);
      }

      if (this.options.mapping) {
        this.find_all_deferred =
          this.options.parent_instance.get_list_loader(this.options.mapping);
      } else if (this.options.list_loader) {
        this.find_all_deferred =
          this.options.list_loader(this.options.parent_instance);
      } else {
        console.debug("Unexpected code path", this);
        /*
        if (this.options.find_function)
          find_function = this.options.find_function;
        else
          find_function = this.options.single_object ? "findOne" : "findAll";
        this.find_all_deferred =
          this.options.model[find_function](this.options.find_params.serialize());
        if (this.options.fetch_post_process)
          this.find_all_deferred =
            this.find_all_deferred.then(this.options.fetch_post_process);
        */
      }

      return this.find_all_deferred;
    }
  }

  , display_path: function(path) {
      var that = this;
      return this.display().then(this._ifNotRemoved(function() {
        return _display_tree_subpath(that.element, path);
      }));
    }

  , prepare_child_options: function(v) {
    //  v may be any of:
    //    <model_instance>
    //    { instance: <model instance>, mappings: [...] }
    //    <TreeOptions>
    var tmp, that = this;
    if(!(v instanceof can.Observe.TreeOptions)) {
      tmp = v;
      v = new can.Observe.TreeOptions();
      v.attr("instance", tmp);
      this.options.each(function(val, k) {
        ~can.inArray(k, that.constructor.do_not_propagate) || v.attr(k, val);
      });
    }
    if (!(v.instance instanceof can.Model)) {
      if (v.instance.instance instanceof can.Model) {
        v.attr("result", v.instance);
        v.attr("mappings", v.instance.mappings_compute());
        v.attr("instance", v.instance.instance);
      } else {
        v.attr("instance", this.options.model.model(v.instance));
      }
    }
    v.attr("child_count", can.compute(function() {
      var total_children = 0;
      if (v.attr("child_options")) {
        can.each(v.attr("child_options"), function(child_options) {
          var list = child_options.attr("list");
          if (list)
            total_children = total_children + list.attr('length');
        });
      }
      return total_children;
    }));
    return v;
  }
  , "{original_list} add" : function(list, ev, newVals, index) {
    var that = this
      , real_add = []
      ;
    can.each(newVals, function(newVal) {
      var _newVal = newVal.instance ? newVal.instance : newVal;
      if(!that.oldList || !~can.inArray(_newVal, that.oldList)) {
        that.element && real_add.push(newVal);
        //that.element.trigger("newChild", newVal);
      }
    });
    delete that.oldList;
    this.enqueue_items(real_add);
  }
  , "{original_list} remove" : function(list, ev, oldVals, index) {
    var that = this;

    //  FIXME: This assumes we're replacing the entire list, and corrects for
    //    instances being removed and immediately re-added.  This should be
    //    changed to support exact mirroring of the order of
    //    `this.options.list`.
    //assume we are doing a replace
    this.oldList = can.map(oldVals, function(v) { return v.instance ? v.instance : v; });
    GGRC.queue_event(this._ifNotRemoved(function() {
      if(that.oldList) {
        can.each(oldVals, function(v) {
          that.element.trigger("removeChild", v);
        });
        delete that.oldList;
      } else {
        list = can.map(list, function(l) { return l.instance || l});
        can.each(oldVals, function(v) {
          var _v = v.instance || v;
          if(!~can.inArray(_v, list)) {
            that.element.trigger("removeChild", v);
          }
        });
      }
    }));
  }

  , ".tree-structure subtree_loaded" : function(el, ev) {
    ev.stopPropagation();
    var instance_id = el.closest(".tree-item").data("object-id");
    var parent = can.reduce(this.options.list, function(a, b) {
      switch(true) {
        case !!a : return a;
        case b.instance.id === instance_id: return b;
        default: return null;
      }
    }, null);
    if(parent && !parent.children_drawn) {
      parent.attr("children_drawn", true);
    }
  }

  // add child options to every item (TreeViewOptions instance) in the drawing list at this level of the tree.
  , add_child_lists : function(list) {
    var that = this
      , current_list = can.makeArray(list)
      , list_window = []
      , all_draw_items_dfds = []
      , final_dfd
      ;

    //Recursively define tree views anywhere we have subtree configs.
    function queue_window(list_window) {
      all_draw_items_dfds.push(that.draw_items(list_window));
    }

    can.each(current_list, function(item) {
      list_window.push(item);
      if (list_window.length >= 20) {
        queue_window(list_window);
        list_window = [];
      }
    });
    if (list_window.length > 0)
      queue_window(list_window);
    final_dfd = $.when.apply($, all_draw_items_dfds);
    final_dfd.done(this._ifNotRemoved(function() {
      //  Trigger update for sticky headers and footers
      that.element.trigger("updateSticky");
    }));
    return final_dfd;
  }

  , draw_items : function(options_list) {
      var $footer = this.element.children('.tree-footer').first()
        , $items = $()
        , draw_items_dfds = []
        ;

      options_list = can.makeArray(options_list);
      can.map(options_list, function(options) {
        var $li = $("<li />").cms_controllers_tree_view_node(options);
        draw_items_dfds.push($li.control()._draw_node_deferred);
        $items.push($li[0]);
      });

      if($footer.length) {
        $items.insertBefore($footer);
      } else {
        $items.appendTo(this.element);
      }
      return $.when.apply($, draw_items_dfds);
    }


  , " removeChild" : function(el, ev, data) {
    var that = this
      , instance
      ;

    if (data.instance && data.instance instanceof this.options.model)
      instance = data.instance;
    else
      instance = data;

    //  FIXME: This should be done using indices, when the order of elements
    //    is guaranteed to mirror the order of `this.options.list`.

    //  Replace the list with the list sans the removed instance
    that.options.list.replace(
      can.map(this.options.list, function(options, i) {
        if (options.instance !== instance)
          return options;
      }));

    //  Remove items by data attributes
    that.element.children([
        "[data-object-id=" + instance.id + "]"
      , "[data-object-type=" + instance.constructor.table_singular + "]"
      ].join("")
    ).remove();
    ev.stopPropagation();
  }

  , " updateCount": function(el, ev) {
      // Suppress events from sub-trees
      if (!($(ev.target).closest('.' + this.constructor._fullName).is(this.element)))
        ev.stopPropagation();
    }

/*  , "{list} add": function() {
      this.element.trigger('updateCount', this.options.list.length);
    }

  , "{list} remove": function() {
      this.element.trigger('updateCount', this.options.list.length);
    }
*/
  , ".edit-object modal:success" : function(el, ev, data) {
    var model = el.closest("[data-model]").data("model");
    model.attr(data[model.constructor.root_object] || data);
    ev.stopPropagation();
  }

});

can.Control("CMS.Controllers.TreeViewNode", {
  defaults : {
    model : null
    , parent : null
    , instance : null
    , options_property : "tree_view_options"
    , show_view : null
    , expanded : false
    , draw_children : true
    , child_options : []
  }
}, {
  setup : function(el, opts) {
    var that = this;
    typeof this._super === "function" && this._super.apply(this, [el]);
    if(opts instanceof can.Observe) {

      this.options = opts;
      if (typeof(this.options.model) === "string")
        this.options.attr("model", CMS.Models[this.options.model]);
      // if(this.options.model) {
      //   can.each(this.options.model[opts.options_property || this.constructor.defaults.options_property], function(v, k) {
      //     that.options.hasOwnProperty(k) || that.options.attr(k, v);
      //   });
      // }
      can.each(this.constructor.defaults, function(v, k) {
        that.options.hasOwnProperty(k) || that.options.attr(k, v);
      });
    } else {
      if (typeof(opts.model) === "string")
        opts.model = CMS.Models[opts.model];
      this.options = new can.Observe.TreeOptions(this.constructor.defaults)
      .attr(opts.model ? opts.model[opts.options_property || this.constructor.defaults.options_property] : {})
      .attr(opts);
    }
  }
  , init : function(el, opts) {
    var that = this;
    if(that.options.instance && !that.options.show_view) {
      that.options.show_view =
        that.options.instance.constructor[that.options.options_property].show_view
        || that.options.model[that.options.options_property].show_view
        || GGRC.mustache_path + "/base_objects/tree.mustache";
    }
    this._draw_node_deferred = new $.Deferred();
    setTimeout(this._ifNotRemoved(this.proxy("draw_node")), 20);
  }

  , draw_node: function() {
    this.add_child_lists_to_child();
    //setTimeout(function() {
      var that = this;
      can.view(that.options.show_view, that.options, this._ifNotRemoved(function(frag) {
        that.replace_element(frag);
        that._draw_node_deferred.resolve();
      }));
    //}, 20);
  }
  , should_draw_children : function(){
    var draw_children = this.options.draw_children;
    if(can.isFunction(draw_children))
      return draw_children.apply(this.options);
    return draw_children;
  }
  // add all child options to one TreeViewOptions object
  , add_child_lists_to_child : function() {
    var that = this
      , original_child_options = this.options.child_options
      , new_child_options = [];
    this.options.attr("child_options", new can.Observe.List())
    if (original_child_options.length == null)
      original_child_options = [original_child_options]

    if(this.should_draw_children()) {
      can.each(original_child_options, function(data, i) {
        var options = new can.Observe();
        data.each(function(v, k) {
          options.attr(k, v);
        });
        that.add_child_list(that.options, options);
        options.attr({
            "options_property": that.options.options_property
          , "single_object": false
          //, "parent": that.options
          , "parent_instance": that.options.instance
        });
        new_child_options.push(options);
      });
      that.options.attr("child_options", new_child_options);
    }
  }

  // data is an entry from child options.  if child options is an array, run once for each.
  , add_child_list : function(item, data) {
    //var $subtree = $("<ul class='tree-structure'>").appendTo(el);
    //var model = $(el).closest("[data-model]").data("model");
    data.attr({ start_expanded : false });
    var find_params;
    if(can.isFunction(item.instance[data.property])) {
      // Special case for handling mappings which are functions until
      // first requested, then set their name via .attr('...')
      find_params = function() {
        return item.instance[data.property]();
      };
      data.attr("find_params", find_params);
    } else if(data.property) {
      find_params = item.instance[data.property];
      if(find_params && find_params.isComputed) {
        data.attr("original_list", find_params);
        find_params = find_params();
      } else if(find_params && find_params.length) {
        data.attr("original_list", find_params);
        find_params = find_params.slice(0);
      }
      data.attr("list", find_params);
    } else {
      find_params = data.attr("find_params");
      if(find_params) {
        find_params = find_params.serialize();
      } else {
        find_params = {};
      }
      if(data.parent_find_param){
        find_params[data.parent_find_param] = item.instance.id;
      } else {
        find_params["parent.id"] = item.instance.id;
      }
      data.attr("find_params", new can.Observe(find_params));
    }
    // $subtree.cms_controllers_tree_view(opts);
  }

  , replace_element : function(el) {
    var old_el = this.element
      , $el
      , old_data
      , i
      , firstchild
      ;

    if (!this.element)
      return;

    $el = $(el)
    old_data = $.extend({}, old_el.data())

    firstchild = $(_firstElementChild(el));

    old_data.controls = old_data.controls.slice(0);
    old_el.data("controls", []);
    this.off();
    old_el.replaceWith(el);
    this.element = firstchild.addClass(this.constructor._fullName).data(old_data);
    this.on();
  }

  , display: function() {
      return this.trigger_expand();
    }

  , display_path: function(path) {
      var that = this;
      return this.display().then(this._ifNotRemoved(function() {
        return _display_tree_subpath(that.element, path);
      }));
    }

  , display_subtrees: function() {
      var child_tree_dfds = []
        , that = this
        ;

      this.element.find('.' + CMS.Controllers.TreeView._fullName).each(function(_, el) {
        var $el = $(el)
          , child_tree_control
          ;

        //  Ensure this targets only direct child trees, not sub-tree trees
        if ($el.closest('.' + that.constructor._fullName).is(that.element)) {
          child_tree_control = $el.control();
          if (child_tree_control)
            child_tree_dfds.push(child_tree_control.display());
        }
      });

      return $.when.apply($, child_tree_dfds);
    }

  , expand: function() {
      if (this._expand_deferred) {
        //  If we've already expanded, then short-circuit the call.  However,
        //  we still need to toggle `expanded`, but if it's the first time
        //  expanding, `this.add_child_lists_to_child` *must* be called first.
        this.options.attr("expanded", true);
        return this._expand_deferred;
      }

      var that = this
        , $openclose = this.element.find(".openclose").first();

      this.options.attr("expanded", true);

      this._expand_deferred = new $.Deferred();
      setTimeout(this._ifNotRemoved(function() {
        that.display_subtrees().then(that._ifNotRemoved(function() {
          that.element.trigger("subtree_loaded");
          that.element.trigger("loaded");
          that._expand_deferred.resolve();
        }));
      }), 500);
      return this._expand_deferred;
    }

  , ".openclose:not(.active) click" : function(el, ev) {
    // Ignore unless it's a direct child
    if (el.closest('.' + this.constructor._fullName).is(this.element))
      this.expand();
  }

  , "input,select click" : function(el, ev) {
    // Don't toggle accordion when clicking on input/select fields
    ev.stopPropagation();
  }

  , trigger_expand: function() {
      var $expand_el = this.element.find(".openclose").first();
      if (!$expand_el.hasClass("active"))
        $expand_el.trigger("click");
      return this.expand();
    }
});<|MERGE_RESOLUTION|>--- conflicted
+++ resolved
@@ -421,26 +421,16 @@
             });
       }
       if (this.get_count_deferred) {
-<<<<<<< HEAD
         this.get_count_deferred.then(this._ifNotRemoved(function(count) {
-          self._count = count;
-          self.element.trigger("updateCount", count());
+          self.element && self.element.trigger("updateCount", count());
           count.bind("change", self._ifNotRemoved(function() {
             self.element.trigger("updateCount", count());
           }));
         }));
-=======
-        this.get_count_deferred.then(function(count) {
-          self.element && self.element.trigger("updateCount", count());
-          count.bind("change", function() {
-            self.element && self.element.trigger("updateCount", count());
-          });
-        });
       } else {
         // FIXME: Does this ever happen?
         this.get_count_deferred = new $.Deferred();
         this.get_count_deferred.resolve(function() { return 0; });
->>>>>>> 4fcad07c
       }
       return this.get_count_deferred;
     }
