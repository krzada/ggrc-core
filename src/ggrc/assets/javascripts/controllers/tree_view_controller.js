--- conflicted
+++ resolved
@@ -869,10 +869,9 @@
     } else if (below_bottom > 0) {
       return below_bottom;
     }
-<<<<<<< HEAD
     return 0;
   },
-
+  draw_visible_call_count: 0,
   draw_visible: _.debounce(function () {
     var MAX_STEPS = 100;
     var el_position;
@@ -884,29 +883,6 @@
     var visible;
     var already_visible;
     var to_render;
-=======
-  }
-  , draw_visible_call_count: 0
-  , draw_visible: _.debounce(function() {
-    if (this.options.disable_lazy_loading || this.element === null) {
-      return;
-    }
-    var MAX_STEPS = 100;
-    var el_position = this.el_position.bind(this);
-    var children = this.element.children();
-    var lo = 0;
-    var hi = children.length - 1;
-    var max = hi;
-    var steps = 0;
-    var visible = [];
-    var already_visible = _.filter(this.element[0].children, function (e) {
-      // doing this manually is 10x faster than a jQuery selector and performance
-      // here matters since it runs on every scroll event on a potentially long
-      // list of items
-      return e.tagName == "LI";
-    });
-    var to_render = [];
->>>>>>> d9f3c1ab
     var i;
     var control;
     var index;
@@ -989,33 +965,16 @@
       }
       to_render[0].draw_node();
       setTimeout(function () {
-<<<<<<< HEAD
-        render_step(to_render.slice(1));
-      }, 0);
-    }
-    if (this._has_completed_render_loop) {
-      render_step(to_render);
-    } else {
-      _.each(to_render, function (control) {
-        control.draw_node();
-      });
-      this._has_completed_render_loop = true;
-    }
-  }, 100, {leading: true}),
-
-  _last_scroll_top: 0,
-
-  _is_scrolling_up: false,
-=======
         render_step(to_render.slice(1), count);
       }.bind(this), 0);
     };
     render_step = render_step.bind(this);
     render_step(to_render, ++this.draw_visible_call_count);
-  }, 100, {leading: true})
-  , _last_scroll_top : 0
-  , _is_scrolling_up : false
->>>>>>> d9f3c1ab
+  }, 100, {leading: true}),
+
+  _last_scroll_top: 0,
+
+  _is_scrolling_up: false,
 
   '{scroll_element} scroll': function (el, ev) {
     this._is_scrolling_up = this._last_scroll_top > el.scrollTop();
@@ -1100,7 +1059,6 @@
     }
   },
   // add child options to every item (TreeViewOptions instance) in the drawing list at this level of the tree.
-<<<<<<< HEAD
   add_child_lists: function (list) {
     var that = this;
     var currentList = can.makeArray(list);
@@ -1111,25 +1069,9 @@
 
     can.each(currentList, function (item) {
       listWindow.push(item);
-      if (listWindow.length >= 50) {
+      if (listWindow.length >= 500) {
         queue.push(listWindow);
         listWindow = [];
-=======
-  , add_child_lists : function(list) {
-    var that = this
-      , current_list = can.makeArray(list)
-      , list_window = []
-      , final_dfd
-      , queue = []
-      , op_id = this._add_child_lists_id = (this._add_child_lists_id || 0) + 1
-      ;
-
-    can.each(current_list, function(item) {
-      list_window.push(item);
-      if (list_window.length >= 500) {
-        queue.push(list_window);
-        list_window = [];
->>>>>>> d9f3c1ab
       }
     });
     if (listWindow.length > 0) {
