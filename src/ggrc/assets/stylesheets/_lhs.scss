--- conflicted
+++ resolved
@@ -65,7 +65,7 @@
     }
     .widgetsearch-submit {
       @include border-radius(0 4px 4px 0);
-      @include background-size(368px 416px);
+      @include background-size(368px 440px);
       background-image: image-url("grcicons/icons.png");
       background-repeat: no-repeat;
       background-position: -334px -314px;
@@ -75,14 +75,6 @@
       width: 36px;
       border: none;
       padding: 0;
-<<<<<<< HEAD
-=======
-      @include border-radius(0 4px 4px 0);
-      background-image: image-url("grcicons/icons.png");
-      background-repeat: no-repeat;
-      @include background-size(368px 440px);
-      background-position: -334px -314px;
->>>>>>> fcf330f3
       &.active {
         background-position: -238px -74px;
         background-color: $searchBlue;
@@ -592,7 +584,7 @@
         }
       }
       .closed {
-        @include background-size(368px 416px);
+        @include background-size(368px 440px);
         background-image: image-url("grcicons/icons.png");
         background-position: -347px -179px;
         background-repeat: no-repeat;
@@ -603,14 +595,6 @@
         width: 10px;
         height: 10px;
         line-height: 10px;
-<<<<<<< HEAD
-=======
-        //background-image: url('/static/images/grcicons/icons.png');
-        background-image: image-url("grcicons/icons.png");
-        background-position: -347px -179px;
-        background-repeat: no-repeat;
-        @include background-size(368px 440px);
->>>>>>> fcf330f3
         cursor: pointer;
         &.red {
           top: -4px;
