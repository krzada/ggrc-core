--- conflicted
+++ resolved
@@ -352,11 +352,6 @@
 
   }
 }
-<<<<<<< HEAD
-
-.object-area {
-  float:left;
-}
 
 .extended-info {
   position:absolute;
@@ -428,6 +423,4 @@
       margin-bottom:6px;
     }
   }
-}
-=======
->>>>>>> ea265c8b
+}