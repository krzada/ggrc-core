--- conflicted
+++ resolved
@@ -154,7 +154,15 @@
   display: none;
 }
 
-<<<<<<< HEAD
+.popover {
+  &.bottom {
+    margin-top: 5px !important;
+    right: auto !important;
+  }
+}
+
+.grcicon-carot-white { background-position:-78px -80px; }
+
 .widget {
   .header {
     &.tree-header {
@@ -172,14 +180,4 @@
       }
     }
   }
-}
-=======
-.popover {
-  &.bottom {
-    margin-top: 5px !important;
-    right: auto !important;
-  }
-}
-
-.grcicon-carot-white { background-position:-78px -80px; }
->>>>>>> 915a7376
+}