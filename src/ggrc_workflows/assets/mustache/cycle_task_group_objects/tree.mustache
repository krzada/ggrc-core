{{!
    Copyright (C) 2014 Google Inc., authors, and contributors <see AUTHORS file>
    Licensed under http://www.apache.org/licenses/LICENSE-2.0 <see LICENSE file>
    Created By: brad@reciprocitylabs.com
    Maintained By: brad@reciprocitylabs.com
}}


<li class="tree-item governance t-assigned" {{addclass "t-" instance.status}} {{addclass "t-" instance.overdue}} data-object-id="{{instance.id}}" data-object-type="{{instance.class.table_singular}}">
  <div class="item-main" {{#instance}}{{data 'model'}}{{/instance}}>
    <div class="openclose">
      <a class="openclose-placeholder" href="javascript://"> </a>
      <div class="row-fluid">
        <div class="span12">
          <ul class="tree-action-list">
            <li>
<<<<<<< HEAD
              {{#if_equals instance.status 'Verified'}}
              <span class="task-done"><em>Verified</em></span>
              {{/if_equals}}
              {{#if_equals instance.status 'Finished'}}
              <span class=""><em>Finished</em></span>
              {{/if_equals}}
              {{#if_equals instance.status 'InProgress'}}
              <span class="gray"><em>In progress</em></span>
              {{/if_equals}}
=======
              {{{renderLive '/static/mustache/tasks/states.mustache' status=instance.status}}}
>>>>>>> adaa8aad
            </li>
            <li>
              {{#with_mapping_count instance 'cycle_task_group_object_tasks'}}
              <span class="counter" rel="tooltip" data-placement="left" data-original-title="# of mapped objects">
                <i class="grcicon-task-black"></i>
                <strong class="error">{{count}}</strong>
              </span>
              {{/with_mapping_count}}
            </li>
          </ul>

          <div class="item-data">
            <div class="tree-title-area">
              {{instance.title}}
            </div>
          </div>

        </div>
      </div>
    </div>
  </div>

  {{#if expanded}}
  <div class="tier-2-info item-content">
    <div class="tier-2-info-content">
      {{#using task_group_object=instance.task_group_object}}
      {{#using object=task_group_object.object}}

      <div class="row-fluid">
        <div class="span6">
          {{#if object.viewLink}}
            {{#is_allowed "view_object_page" object}}
              <a href="{{object.viewLink}}" class="info-action">
                View {{object.class.title_singular}}
                <i class="grcicon-goto"></i>
              </a>
            {{/is_allowed}}
          {{/if}}
        </div>
      </div>

      <div class="show-description">
        <div class="row-fluid">
          <div class="span12">
            <div class="tree-description short">
              <h5>{{object.title}}</h5>
              {{{object.description}}}
            </div>
            {{{show_long}}}
          </div>
        </div>
      </div>

      {{/using}}
      {{/using}}
    </div>

    {{#if draw_children}}
      {{#child_options}}
        <div class="inner-tree">
          <h6>Tasks ({{list.length}})</h6>
          <ul class="tree-structure new-tree colored-list" {{data 'options'}} {{ (el) -> el.cms_controllers_tree_view(el.data("options")) }}></ul>
        </div>
      {{/child_options}}
    {{/if}}

  </div>
  {{/if}}
</li><|MERGE_RESOLUTION|>--- conflicted
+++ resolved
@@ -14,19 +14,7 @@
         <div class="span12">
           <ul class="tree-action-list">
             <li>
-<<<<<<< HEAD
-              {{#if_equals instance.status 'Verified'}}
-              <span class="task-done"><em>Verified</em></span>
-              {{/if_equals}}
-              {{#if_equals instance.status 'Finished'}}
-              <span class=""><em>Finished</em></span>
-              {{/if_equals}}
-              {{#if_equals instance.status 'InProgress'}}
-              <span class="gray"><em>In progress</em></span>
-              {{/if_equals}}
-=======
               {{{renderLive '/static/mustache/tasks/states.mustache' status=instance.status}}}
->>>>>>> adaa8aad
             </li>
             <li>
               {{#with_mapping_count instance 'cycle_task_group_object_tasks'}}
