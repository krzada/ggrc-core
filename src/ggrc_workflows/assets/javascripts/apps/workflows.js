--- conflicted
+++ resolved
@@ -224,16 +224,6 @@
     // Insert `workflows` mappings to all business object types
     can.each(_workflow_object_types, function(type) {
       mappings[type] = {};
-<<<<<<< HEAD
-      mappings[type].workflows = new GGRC.ListLoaders.ProxyListLoader(
-        "WorkflowObject", "object", "workflow", "workflow_objects", null);
-      mappings[type].approval_workflows = CustomFilter(
-        "workflows", function(binding) {
-          return binding.instance.object_approval;
-        });
-      mappings[type].current_approval_cycles = Cross("approval_workflows", "current_cycles");
-=======
->>>>>>> c79e7633
       mappings[type].task_groups = new GGRC.ListLoaders.ProxyListLoader(
         "TaskGroupObject", "object", "task_group", "task_group_objects", null);
       mappings[type].object_tasks = Search(function(binding) {
@@ -248,6 +238,7 @@
         "workflows", function(binding) {
           return binding.instance.object_approval;
         });
+      mappings[type].current_approval_cycles = Cross("approval_workflows", "current_cycles");
       mappings[type]._canonical = {
        "workflows": "Workflow",
        "task_groups": "TaskGroup"
@@ -539,8 +530,6 @@
 
   WorkflowExtension.init_mappings();
 
-  
-
   var draft_on_update_mixin = can.Model.Mixin({
 
   }, {
